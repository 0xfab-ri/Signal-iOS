//
//  Copyright (c) 2018 Open Whisper Systems. All rights reserved.
//

#import "OWSMessageSender.h"
#import "AppContext.h"
#import "NSData+keyVersionByte.h"
#import "NSData+messagePadding.h"
#import "NSError+MessageSending.h"
#import "OWSBackgroundTask.h"
#import "OWSBlockingManager.h"
#import "OWSContact.h"
#import "OWSDevice.h"
#import "OWSDisappearingMessagesJob.h"
#import "OWSDispatch.h"
#import "OWSError.h"
#import "OWSIdentityManager.h"
#import "OWSMessageServiceParams.h"
#import "OWSOperation.h"
#import "OWSOutgoingSentMessageTranscript.h"
#import "OWSOutgoingSyncMessage.h"
#import "OWSPrimaryStorage+PreKeyStore.h"
#import "OWSPrimaryStorage+SignedPreKeyStore.h"
#import "OWSPrimaryStorage+sessionStore.h"
#import "OWSPrimaryStorage.h"
#import "OWSRequestFactory.h"
#import "OWSUploadOperation.h"
#import "PreKeyBundle+jsonDict.h"
#import "SSKEnvironment.h"
#import "SignalRecipient.h"
#import "TSAccountManager.h"
#import "TSAttachmentStream.h"
#import "TSContactThread.h"
#import "TSGroupThread.h"
#import "TSIncomingMessage.h"
#import "TSInfoMessage.h"
#import "TSInvalidIdentityKeySendingErrorMessage.h"
#import "TSNetworkManager.h"
#import "TSOutgoingMessage.h"
#import "TSPreKeyManager.h"
#import "TSQuotedMessage.h"
#import "TSRequest.h"
#import "TSSocketManager.h"
#import "TSThread.h"
#import <AxolotlKit/AxolotlExceptions.h>
#import <AxolotlKit/CipherMessage.h>
#import <AxolotlKit/PreKeyBundle.h>
#import <AxolotlKit/SessionBuilder.h>
#import <AxolotlKit/SessionCipher.h>
#import <PromiseKit/AnyPromise.h>
#import <SignalCoreKit/NSData+OWS.h>
#import <SignalCoreKit/NSDate+OWS.h>
#import <SignalCoreKit/SCKExceptionWrapper.h>
#import <SignalCoreKit/Threading.h>
#import <SignalMetadataKit/SignalMetadataKit-Swift.h>
#import <SignalServiceKit/SignalServiceKit-Swift.h>

NS_ASSUME_NONNULL_BEGIN

const NSUInteger kOversizeTextMessageSizeThreshold = 2 * 1024;

NSError *SSKEnsureError(NSError *_Nullable error, OWSErrorCode fallbackCode, NSString *fallbackErrorDescription)
{
    if (error) {
        return error;
    }
    OWSCFailDebug(@"Using fallback error.");
    return OWSErrorWithCodeDescription(fallbackCode, fallbackErrorDescription);
}

#pragma mark -

void AssertIsOnSendingQueue()
{
#ifdef DEBUG
    if (@available(iOS 10.0, *)) {
        dispatch_assert_queue([OWSDispatch sendingQueue]);
    } // else, skip assert as it's a development convenience.
#endif
}

#pragma mark -

@implementation OWSOutgoingAttachmentInfo

- (instancetype)initWithDataSource:(DataSource *)dataSource
                       contentType:(NSString *)contentType
                    sourceFilename:(nullable NSString *)sourceFilename
                           caption:(nullable NSString *)caption
                    albumMessageId:(nullable NSString *)albumMessageId
{
    self = [super init];
    if (!self) {
        return self;
    }

    _dataSource = dataSource;
    _contentType = contentType;
    _sourceFilename = sourceFilename;
    _caption = caption;
    _albumMessageId = albumMessageId;

    return self;
}

@end

#pragma mark -

/**
 * OWSSendMessageOperation encapsulates all the work associated with sending a message, e.g. uploading attachments,
 * getting proper keys, and retrying upon failure.
 *
 * Used by `OWSMessageSender` to serialize message sending, ensuring that messages are emitted in the order they
 * were sent.
 */
@interface OWSSendMessageOperation : OWSOperation

- (instancetype)init NS_UNAVAILABLE;
- (instancetype)initWithMessage:(TSOutgoingMessage *)message
                  messageSender:(OWSMessageSender *)messageSender
                   dbConnection:(YapDatabaseConnection *)dbConnection
                        success:(void (^)(void))aSuccessHandler
                        failure:(void (^)(NSError * error))aFailureHandler NS_DESIGNATED_INITIALIZER;

@end

#pragma mark -

@interface OWSMessageSender (OWSSendMessageOperation)

- (void)sendMessageToService:(TSOutgoingMessage *)message
                     success:(void (^)(void))successHandler
                     failure:(RetryableFailureHandler)failureHandler;

@end

#pragma mark -

@interface OWSSendMessageOperation ()

@property (nonatomic, readonly) TSOutgoingMessage *message;
@property (nonatomic, readonly) OWSMessageSender *messageSender;
@property (nonatomic, readonly) YapDatabaseConnection *dbConnection;
@property (nonatomic, readonly) void (^successHandler)(void);
@property (nonatomic, readonly) void (^failureHandler)(NSError * error);

@end

#pragma mark -

@implementation OWSSendMessageOperation

- (instancetype)initWithMessage:(TSOutgoingMessage *)message
                  messageSender:(OWSMessageSender *)messageSender
                   dbConnection:(YapDatabaseConnection *)dbConnection
                        success:(void (^)(void))successHandler
                        failure:(void (^)(NSError * error))failureHandler
{
    self = [super init];
    if (!self) {
        return self;
    }

    _message = message;
    _messageSender = messageSender;
    _dbConnection = dbConnection;
    _successHandler = successHandler;
    _failureHandler = failureHandler;

    return self;
}

#pragma mark - OWSOperation overrides

- (nullable NSError *)checkForPreconditionError
{
    NSError *_Nullable error = [super checkForPreconditionError];
    if (error) {
        return error;
    }

    // Sanity check preconditions
    if (self.message.hasAttachments) {
        [self.dbConnection readWithBlock:^(YapDatabaseReadTransaction *transaction) {
            for (TSAttachment *attachment in [self.message attachmentsWithTransaction:transaction]) {
                OWSAssertDebug([attachment isKindOfClass:[TSAttachmentStream class]]);
                TSAttachmentStream *attachmentStream = (TSAttachmentStream *)attachment;
                OWSAssertDebug(attachmentStream);
                OWSAssertDebug(attachmentStream.serverId);
                OWSAssertDebug(attachmentStream.isUploaded);
            }
        }];
    }

    return nil;
}

- (void)run
{
    // If the message has been deleted, abort send.
    if (self.message.shouldBeSaved && ![TSOutgoingMessage fetchObjectWithUniqueID:self.message.uniqueId]) {
        OWSLogInfo(@"aborting message send; message deleted.");
        NSError *error = OWSErrorWithCodeDescription(
            OWSErrorCodeMessageDeletedBeforeSent, @"Message was deleted before it could be sent.");
        error.isFatal = YES;
        [self reportError:error];
        return;
    }

    [self.messageSender sendMessageToService:self.message
        success:^{
            [self reportSuccess];
        }
        failure:^(NSError *error) {
            [self reportError:error];
        }];
}

- (void)didSucceed
{
    if (self.message.messageState != TSOutgoingMessageStateSent) {
        OWSFailDebug(@"unexpected message status: %@", self.message.statusDescription);
    }

    self.successHandler();
}

- (void)didFailWithError:(NSError *)error
{
    OWSLogDebug(@"failed with error: %@", error);
    self.failureHandler(error);
}

@end

#pragma mark -

NSString *const OWSMessageSenderInvalidDeviceException = @"InvalidDeviceException";
NSString *const OWSMessageSenderRateLimitedException = @"RateLimitedException";

@interface OWSMessageSender ()

@property (nonatomic, readonly) OWSPrimaryStorage *primaryStorage;
@property (nonatomic, readonly) YapDatabaseConnection *dbConnection;
@property (atomic, readonly) NSMutableDictionary<NSString *, NSOperationQueue *> *sendingQueueMap;

@end

#pragma mark -

@implementation OWSMessageSender

- (instancetype)initWithPrimaryStorage:(OWSPrimaryStorage *)primaryStorage
{
    self = [super init];
    if (!self) {
        return self;
    }

    _primaryStorage = primaryStorage;
    _sendingQueueMap = [NSMutableDictionary new];
    _dbConnection = primaryStorage.newDatabaseConnection;

    OWSSingletonAssert();

    return self;
}

#pragma mark - Dependencies

- (id<ContactsManagerProtocol>)contactsManager
{
    OWSAssertDebug(SSKEnvironment.shared.contactsManager);

    return SSKEnvironment.shared.contactsManager;
}

- (OWSBlockingManager *)blockingManager
{
    OWSAssertDebug(SSKEnvironment.shared.blockingManager);

    return SSKEnvironment.shared.blockingManager;
}

- (TSNetworkManager *)networkManager
{
    OWSAssertDebug(SSKEnvironment.shared.networkManager);

    return SSKEnvironment.shared.networkManager;
}

- (id<OWSUDManager>)udManager
{
    OWSAssertDebug(SSKEnvironment.shared.udManager);

    return SSKEnvironment.shared.udManager;
}

- (TSAccountManager *)tsAccountManager
{
    return TSAccountManager.sharedInstance;
}

- (OWSIdentityManager *)identityManager
{
    return SSKEnvironment.shared.identityManager;
}

#pragma mark -

- (NSOperationQueue *)sendingQueueForMessage:(TSOutgoingMessage *)message
{
    OWSAssertDebug(message);


    NSString *kDefaultQueueKey = @"kDefaultQueueKey";
    NSString *queueKey = message.uniqueThreadId ?: kDefaultQueueKey;
    OWSAssertDebug(queueKey.length > 0);

    if ([kDefaultQueueKey isEqualToString:queueKey]) {
        // when do we get here?
        OWSLogDebug(@"using default message queue");
    }

    @synchronized(self)
    {
        NSOperationQueue *sendingQueue = self.sendingQueueMap[queueKey];

        if (!sendingQueue) {
            sendingQueue = [NSOperationQueue new];
            sendingQueue.qualityOfService = NSOperationQualityOfServiceUserInitiated;
            sendingQueue.maxConcurrentOperationCount = 1;
            sendingQueue.name = [NSString stringWithFormat:@"%@:%@", self.logTag, queueKey];
            self.sendingQueueMap[queueKey] = sendingQueue;
        }

        return sendingQueue;
    }
}

- (void)sendMessage:(TSOutgoingMessage *)message
            success:(void (^)(void))successHandler
            failure:(void (^)(NSError *error))failureHandler
{
    OWSAssertDebug(message);
    if (message.body.length > 0) {
        OWSAssertDebug([message.body lengthOfBytesUsingEncoding:NSUTF8StringEncoding] <= kOversizeTextMessageSizeThreshold);
    }

    dispatch_async(dispatch_get_global_queue(DISPATCH_QUEUE_PRIORITY_DEFAULT, 0), ^{

        __block NSArray<TSAttachmentStream *> *quotedThumbnailAttachments = @[];
        __block TSAttachmentStream *_Nullable contactShareAvatarAttachment;

        // This method will use a read/write transaction. This transaction
        // will block until any open read/write transactions are complete.
        //
        // That's key - we don't want to send any messages in response
        // to an incoming message until processing of that batch of messages
        // is complete.  For example, we wouldn't want to auto-reply to a
        // group info request before that group info request's batch was
        // finished processing.  Otherwise, we might receive a delivery
        // notice for a group update we hadn't yet saved to the db.
        //
        // So we're using YDB behavior to ensure this invariant, which is a bit
        // unorthodox.
        [self.dbConnection readWriteWithBlock:^(YapDatabaseReadWriteTransaction *transaction) {
            [OutgoingMessagePreparer prepareMessageForSending:message
                                   quotedThumbnailAttachments:&quotedThumbnailAttachments
                                 contactShareAvatarAttachment:&contactShareAvatarAttachment
                                                  transaction:transaction];
        }];

        NSOperationQueue *sendingQueue = [self sendingQueueForMessage:message];
        OWSSendMessageOperation *sendMessageOperation =
            [[OWSSendMessageOperation alloc] initWithMessage:message
                                               messageSender:self
                                                dbConnection:self.dbConnection
                                                     success:successHandler
                                                     failure:failureHandler];

        // TODO: de-dupe attachment enqueue logic.
        for (NSString *attachmentId in message.attachmentIds) {
            OWSUploadOperation *uploadAttachmentOperation =
                [[OWSUploadOperation alloc] initWithAttachmentId:attachmentId dbConnection:self.dbConnection];
            [sendMessageOperation addDependency:uploadAttachmentOperation];
            [sendingQueue addOperation:uploadAttachmentOperation];
        }

        // Though we currently only ever expect at most one thumbnail, the proto data model
        // suggests this could change. The logic is intended to work with multiple, but
        // if we ever actually want to send multiple, we should do more testing.
        OWSAssertDebug(quotedThumbnailAttachments.count <= 1);
        for (TSAttachmentStream *thumbnailAttachment in quotedThumbnailAttachments) {
            OWSAssertDebug(message.quotedMessage);

            OWSUploadOperation *uploadQuoteThumbnailOperation =
                [[OWSUploadOperation alloc] initWithAttachmentId:thumbnailAttachment.uniqueId
                                                    dbConnection:self.dbConnection];

            // TODO put attachment uploads on a (lowly) concurrent queue
            [sendMessageOperation addDependency:uploadQuoteThumbnailOperation];
            [sendingQueue addOperation:uploadQuoteThumbnailOperation];
        }

        if (contactShareAvatarAttachment != nil) {
            OWSAssertDebug(message.contactShare);
            OWSUploadOperation *uploadAvatarOperation =
                [[OWSUploadOperation alloc] initWithAttachmentId:contactShareAvatarAttachment.uniqueId
                                                    dbConnection:self.dbConnection];

            // TODO put attachment uploads on a (lowly) concurrent queue
            [sendMessageOperation addDependency:uploadAvatarOperation];
            [sendingQueue addOperation:uploadAvatarOperation];
        }

        [sendingQueue addOperation:sendMessageOperation];
    });
}

- (void)sendTemporaryAttachment:(DataSource *)dataSource
                    contentType:(NSString *)contentType
                      inMessage:(TSOutgoingMessage *)message
                        success:(void (^)(void))successHandler
                        failure:(void (^)(NSError *error))failureHandler
{
    OWSAssertDebug(dataSource);

    void (^successWithDeleteHandler)(void) = ^() {
        successHandler();

        OWSLogDebug(@"Removing successful temporary attachment message with attachment ids: %@", message.attachmentIds);
        [message remove];
    };

    void (^failureWithDeleteHandler)(NSError *error) = ^(NSError *error) {
        failureHandler(error);

        OWSLogDebug(@"Removing failed temporary attachment message with attachment ids: %@", message.attachmentIds);
        [message remove];
    };

    [self sendAttachment:dataSource
             contentType:contentType
          sourceFilename:nil
               inMessage:message
                 success:successWithDeleteHandler
                 failure:failureWithDeleteHandler];
}

- (void)sendAttachment:(DataSource *)dataSource
           contentType:(NSString *)contentType
        sourceFilename:(nullable NSString *)sourceFilename
             inMessage:(TSOutgoingMessage *)message
               success:(void (^)(void))successHandler
               failure:(void (^)(NSError *error))failureHandler
{
    OWSAssertDebug(dataSource);

    NSString *albumMessageId = message.uniqueId;
    OWSOutgoingAttachmentInfo *attachmentInfo = [[OWSOutgoingAttachmentInfo alloc] initWithDataSource:dataSource
                                                                                          contentType:contentType
                                                                                       sourceFilename:sourceFilename
                                                                                              caption:nil
                                                                                       albumMessageId:albumMessageId];
    [OutgoingMessagePreparer prepareAttachments:@[ attachmentInfo ]
                                      inMessage:message
                              completionHandler:^(NSError *_Nullable error) {
                                  if (error) {
                                      failureHandler(error);
                                      return;
                                  }
                                  [self sendMessage:message success:successHandler failure:failureHandler];
                              }];
}

- (void)sendMessageToService:(TSOutgoingMessage *)message
                     success:(void (^)(void))success
                     failure:(RetryableFailureHandler)failure
{
    [self.udManager
        ensureSenderCertificateWithSuccess:^(SMKSenderCertificate *senderCertificate) {
            dispatch_async([OWSDispatch sendingQueue], ^{
                [self sendMessageToService:message senderCertificate:senderCertificate success:success failure:failure];
            });
        }
        failure:^(NSError *error) {
            OWSLogError(@"Could not obtain UD sender certificate: %@", error);

            // Proceed using non-UD message sends.
            dispatch_async([OWSDispatch sendingQueue], ^{
                [self sendMessageToService:message senderCertificate:nil success:success failure:failure];
            });
        }];
}

- (nullable NSArray<NSString *> *)unsentRecipientsForMessage:(TSOutgoingMessage *)message
                                                      thread:(nullable TSThread *)thread
                                                       error:(NSError **)errorHandle
{
    OWSAssertDebug(message);
    OWSAssertDebug(errorHandle);

    NSMutableSet<NSString *> *recipientIds = [NSMutableSet new];
    if ([message isKindOfClass:[OWSOutgoingSyncMessage class]]) {
        [recipientIds addObject:[TSAccountManager localNumber]];
    } else if (thread.isGroupThread) {
        TSGroupThread *groupThread = (TSGroupThread *)thread;

        // Send to the intersection of:
        //
        // * "sending" recipients of the message.
        // * members of the group.
        //
        // I.e. try to send a message IFF:
        //
        // * The recipient was in the group when the message was first tried to be sent.
        // * The recipient is still in the group.
        // * The recipient is in the "sending" state.

        [recipientIds addObjectsFromArray:message.sendingRecipientIds];
        // Only send to members in the latest known group member list.
        [recipientIds intersectSet:[NSSet setWithArray:groupThread.groupModel.groupMemberIds]];

        if ([recipientIds containsObject:TSAccountManager.localNumber]) {
            OWSFailDebug(@"Message send recipients should not include self.");
        }
    } else if ([thread isKindOfClass:[TSContactThread class]]) {
        NSString *recipientContactId = ((TSContactThread *)thread).contactIdentifier;

        // Treat 1:1 sends to blocked contacts as failures.
        // If we block a user, don't send 1:1 messages to them. The UI
        // should prevent this from occurring, but in some edge cases
        // you might, for example, have a pending outgoing message when
        // you block them.
        OWSAssertDebug(recipientContactId.length > 0);
        if ([self.blockingManager isRecipientIdBlocked:recipientContactId]) {
            OWSLogInfo(@"skipping 1:1 send to blocked contact: %@", recipientContactId);
            NSError *error = OWSErrorMakeMessageSendFailedDueToBlockListError();
            [error setIsRetryable:NO];
            *errorHandle = error;
            return nil;
        }

        [recipientIds addObject:recipientContactId];

        if ([recipientIds containsObject:TSAccountManager.localNumber]) {
            OWSFailDebug(@"Message send recipients should not include self.");
        }
    } else {
        // Neither a group nor contact thread? This should never happen.
        OWSFailDebug(@"Unknown message type: %@", [message class]);
        NSError *error = OWSErrorMakeFailedToSendOutgoingMessageError();
        [error setIsRetryable:NO];
        *errorHandle = error;
        return nil;
    }

    [recipientIds minusSet:[NSSet setWithArray:self.blockingManager.blockedPhoneNumbers]];
    return recipientIds.allObjects;
}

- (NSArray<SignalRecipient *> *)recipientsForRecipientIds:(NSArray<NSString *> *)recipientIds
{
    OWSAssertDebug(recipientIds.count > 0);

    NSMutableArray<SignalRecipient *> *recipients = [NSMutableArray new];
    [self.dbConnection readWithBlock:^(YapDatabaseReadTransaction *transaction) {
        for (NSString *recipientId in recipientIds) {
            SignalRecipient *recipient =
                [SignalRecipient getOrBuildUnsavedRecipientForRecipientId:recipientId transaction:transaction];
            [recipients addObject:recipient];
        }
    }];
    return [recipients copy];
}

- (AnyPromise *)sendPromiseForRecipients:(NSArray<SignalRecipient *> *)recipients
                                 message:(TSOutgoingMessage *)message
                                  thread:(nullable TSThread *)thread
                       senderCertificate:(nullable SMKSenderCertificate *)senderCertificate
                              sendErrors:(NSMutableArray<NSError *> *)sendErrors
{
    OWSAssertDebug(recipients.count > 0);
    OWSAssertDebug(message);
    OWSAssertDebug(sendErrors);

    NSMutableArray<AnyPromise *> *sendPromises = [NSMutableArray array];

    for (SignalRecipient *recipient in recipients) {
        // Use chained promises to make the code more readable.
        AnyPromise *sendPromise = [AnyPromise promiseWithResolverBlock:^(PMKResolver resolve) {
            NSString *localNumber = self.tsAccountManager.localNumber;
            OWSUDAccess *_Nullable theirUDAccess;
            if (senderCertificate != nil && ![recipient.recipientId isEqualToString:localNumber]) {
                theirUDAccess = [self.udManager udAccessForRecipientId:recipient.recipientId requireSyncAccess:YES];
            }

            OWSMessageSend *messageSend = [[OWSMessageSend alloc] initWithMessage:message
                thread:thread
                recipient:recipient
                senderCertificate:senderCertificate
                udAccess:theirUDAccess
                localNumber:self.tsAccountManager.localNumber
                success:^{
                    // The value doesn't matter, we just need any non-NSError value.
                    resolve(@(1));
                }
                failure:^(NSError *error) {
                    @synchronized(sendErrors) {
                        [sendErrors addObject:error];
                    }
                    resolve(error);
                }];
            [self sendMessageToRecipient:messageSend];
        }];
        [sendPromises addObject:sendPromise];
    }

    // We use PMKJoin(), not PMKWhen(), because we don't want the
    // completion promise to execute until _all_ send promises
    // have either succeeded or failed. PMKWhen() executes as
    // soon as any of its input promises fail.
    return PMKJoin(sendPromises);
}

- (void)sendMessageToService:(TSOutgoingMessage *)message
           senderCertificate:(nullable SMKSenderCertificate *)senderCertificate
                     success:(void (^)(void))successHandlerParam
                     failure:(RetryableFailureHandler)failureHandlerParam
{
    AssertIsOnSendingQueue();

    void (^successHandler)(void) = ^() {
        dispatch_async([OWSDispatch sendingQueue], ^{
            [self handleMessageSentLocally:message
                success:^{
                    successHandlerParam();
                }
                failure:^(NSError *error) {
                    OWSLogError(@"Error sending sync message for message: %@ timestamp: %llu",
                        message.class,
                        message.timestamp);

                    failureHandlerParam(error);
                }];
        });
    };
    void (^failureHandler)(NSError *) = ^(NSError *error) {
        if (message.wasSentToAnyRecipient) {
            dispatch_async([OWSDispatch sendingQueue], ^{
                [self handleMessageSentLocally:message
                    success:^{
                        failureHandlerParam(error);
                    }
                    failure:^(NSError *syncError) {
                        OWSLogError(@"Error sending sync message for message: %@ timestamp: %llu, %@",
                            message.class,
                            message.timestamp,
                            syncError);

                        // Discard the "sync message" error in favor of the
                        // original error.
                        failureHandlerParam(error);
                    }];
            });
            return;
        }
        failureHandlerParam(error);
    };

    TSThread *_Nullable thread = message.thread;

    // In the "self-send" special case, we ony need to send a sync message with a delivery receipt.
    if ([thread isKindOfClass:[TSContactThread class]] &&
        [((TSContactThread *)thread).contactIdentifier isEqualToString:[TSAccountManager localNumber]]) {
        // Send to self.
        OWSAssertDebug(message.recipientIds.count == 1);
        [self.dbConnection readWriteWithBlock:^(YapDatabaseReadWriteTransaction *transaction) {
            for (NSString *recipientId in message.sendingRecipientIds) {
                [message updateWithReadRecipientId:recipientId
                                     readTimestamp:message.timestampForSorting
                                       transaction:transaction];
            }
        }];
        successHandler();
        return;
    }

    if (thread.isGroupThread) {
        [self saveInfoMessageForGroupMessage:message inThread:thread];
    }

    NSError *error;
    NSArray<NSString *> *_Nullable recipientIds = [self unsentRecipientsForMessage:message thread:thread error:&error];
    if (error || !recipientIds) {
        error = SSKEnsureError(
            error, OWSErrorCodeMessageSendNoValidRecipients, @"Could not build recipients list for message.");
        [error setIsRetryable:NO];
        return failureHandler(error);
    }

    // Mark skipped recipients as such.  We skip because:
    //
    // * Recipient is no longer in the group.
    // * Recipient is blocked.
    //
    // Elsewhere, we skip recipient if their Signal account has been deactivated.
    NSMutableSet<NSString *> *obsoleteRecipientIds = [NSMutableSet setWithArray:message.sendingRecipientIds];
    [obsoleteRecipientIds minusSet:[NSSet setWithArray:recipientIds]];
    if (obsoleteRecipientIds.count > 0) {
        [self.dbConnection readWriteWithBlock:^(YapDatabaseReadWriteTransaction *transaction) {
            for (NSString *recipientId in obsoleteRecipientIds) {
                // Mark this recipient as "skipped".
                [message updateWithSkippedRecipient:recipientId transaction:transaction];
            }
        }];
    }

    if (recipientIds.count < 1) {
        // All recipients are already sent or can be skipped.
        successHandler();
        return;
    }

    NSArray<SignalRecipient *> *recipients = [self recipientsForRecipientIds:recipientIds];

    BOOL isGroupSend = (thread && thread.isGroupThread);
    NSMutableArray<NSError *> *sendErrors = [NSMutableArray array];
    AnyPromise *sendPromise = [self sendPromiseForRecipients:recipients
                                                     message:message
                                                      thread:thread
                                           senderCertificate:senderCertificate
                                                  sendErrors:sendErrors]
                                  .then(^(id value) {
                                      successHandler();
                                  });
    sendPromise.catch(^(id failure) {
        NSError *firstRetryableError = nil;
        NSError *firstNonRetryableError = nil;

        NSArray<NSError *> *sendErrorsCopy;
        @synchronized(sendErrors) {
            sendErrorsCopy = [sendErrors copy];
        }

        for (NSError *error in sendErrorsCopy) {
            // Some errors should be ignored when sending messages
            // to groups.  See discussion on
            // NSError (OWSMessageSender) category.
            if (isGroupSend && [error shouldBeIgnoredForGroups]) {
                continue;
            }

            // Some errors should never be retried, in order to avoid
            // hitting rate limits, for example.  Unfortunately, since
            // group send retry is all-or-nothing, we need to fail
            // immediately even if some of the other recipients had
            // retryable errors.
            if ([error isFatal]) {
                failureHandler(error);
                return;
            }

            if ([error isRetryable] && !firstRetryableError) {
                firstRetryableError = error;
            } else if (![error isRetryable] && !firstNonRetryableError) {
                firstNonRetryableError = error;
            }
        }

        // If any of the send errors are retryable, we want to retry.
        // Therefore, prefer to propagate a retryable error.
        if (firstRetryableError) {
            return failureHandler(firstRetryableError);
        } else if (firstNonRetryableError) {
            return failureHandler(firstNonRetryableError);
        } else {
            // If we only received errors that we should ignore,
            // consider this send a success, unless the message could
            // not be sent to any recipient.
            if (message.sentRecipientsCount == 0) {
                NSError *error = OWSErrorWithCodeDescription(OWSErrorCodeMessageSendNoValidRecipients,
                    NSLocalizedString(@"ERROR_DESCRIPTION_NO_VALID_RECIPIENTS",
                        @"Error indicating that an outgoing message had no valid recipients."));
                [error setIsRetryable:NO];
                failureHandler(error);
            } else {
                successHandler();
            }
        }
    });
    [sendPromise retainUntilComplete];
}

- (void)unregisteredRecipient:(SignalRecipient *)recipient
                      message:(TSOutgoingMessage *)message
                       thread:(TSThread *)thread
{
    [self.dbConnection readWriteWithBlock:^(YapDatabaseReadWriteTransaction *transaction) {
        if (thread.isGroupThread) {
            // Mark as "skipped" group members who no longer have signal accounts.
            [message updateWithSkippedRecipient:recipient.recipientId transaction:transaction];
        }

        if (![SignalRecipient isRegisteredRecipient:recipient.recipientId transaction:transaction]) {
            return;
        }

        [SignalRecipient markRecipientAsUnregistered:recipient.recipientId transaction:transaction];

        [[TSInfoMessage userNotRegisteredMessageInThread:thread recipientId:recipient.recipientId]
            saveWithTransaction:transaction];

        // TODO: Should we deleteAllSessionsForContact here?
        //       If so, we'll need to avoid doing a prekey fetch every
        //       time we try to send a message to an unregistered user.
    }];
}

- (nullable NSArray<NSDictionary *> *)deviceMessagesForMessageSend:(OWSMessageSend *)messageSend
                                                             error:(NSError **)errorHandle
{
    OWSAssertDebug(messageSend);
    OWSAssertDebug(errorHandle);
    AssertIsOnSendingQueue();

    SignalRecipient *recipient = messageSend.recipient;

    NSArray<NSDictionary *> *deviceMessages;
    @try {
        deviceMessages = [self throws_deviceMessagesForMessageSend:messageSend];
    } @catch (NSException *exception) {
        if ([exception.name isEqualToString:UntrustedIdentityKeyException]) {
            // This *can* happen under normal usage, but it should happen relatively rarely.
            // We expect it to happen whenever Bob reinstalls, and Alice messages Bob before
            // she can pull down his latest identity.
            // If it's happening a lot, we should rethink our profile fetching strategy.
            OWSProdInfo([OWSAnalyticsEvents messageSendErrorFailedDueToUntrustedKey]);

            NSString *localizedErrorDescriptionFormat
                = NSLocalizedString(@"FAILED_SENDING_BECAUSE_UNTRUSTED_IDENTITY_KEY",
                    @"action sheet header when re-sending message which failed because of untrusted identity keys");

            NSString *localizedErrorDescription =
                [NSString stringWithFormat:localizedErrorDescriptionFormat,
                          [self.contactsManager displayNameForPhoneIdentifier:recipient.recipientId]];
            NSError *error = OWSErrorMakeUntrustedIdentityError(localizedErrorDescription, recipient.recipientId);

            // Key will continue to be unaccepted, so no need to retry. It'll only cause us to hit the Pre-Key request
            // rate limit
            [error setIsRetryable:NO];
            // Avoid the "Too many failures with this contact" error rate limiting.
            [error setIsFatal:YES];
            *errorHandle = error;

            PreKeyBundle *_Nullable newKeyBundle = exception.userInfo[TSInvalidPreKeyBundleKey];
            if (newKeyBundle == nil) {
                OWSProdFail([OWSAnalyticsEvents messageSenderErrorMissingNewPreKeyBundle]);
                return nil;
            }

            if (![newKeyBundle isKindOfClass:[PreKeyBundle class]]) {
                OWSProdFail([OWSAnalyticsEvents messageSenderErrorUnexpectedKeyBundle]);
                return nil;
            }

            NSData *newIdentityKeyWithVersion = newKeyBundle.identityKey;

            if (![newIdentityKeyWithVersion isKindOfClass:[NSData class]]) {
                OWSProdFail([OWSAnalyticsEvents messageSenderErrorInvalidIdentityKeyType]);
                return nil;
            }

            // TODO migrate to storing the full 33 byte representation of the identity key.
            if (newIdentityKeyWithVersion.length != kIdentityKeyLength) {
                OWSProdFail([OWSAnalyticsEvents messageSenderErrorInvalidIdentityKeyLength]);
                return nil;
            }

            NSData *newIdentityKey = [newIdentityKeyWithVersion throws_removeKeyType];
            [self.identityManager saveRemoteIdentity:newIdentityKey recipientId:recipient.recipientId];

            return nil;
        }

        if ([exception.name isEqualToString:OWSMessageSenderRateLimitedException]) {
            NSError *error = OWSErrorWithCodeDescription(OWSErrorCodeSignalServiceRateLimited,
                NSLocalizedString(@"FAILED_SENDING_BECAUSE_RATE_LIMIT",
                    @"action sheet header when re-sending message which failed because of too many attempts"));
            // We're already rate-limited. No need to exacerbate the problem.
            [error setIsRetryable:NO];
            // Avoid exacerbating the rate limiting.
            [error setIsFatal:YES];
            *errorHandle = error;
            return nil;
        }

        OWSLogWarn(@"Could not build device messages: %@", exception);
        NSError *error = OWSErrorMakeFailedToSendOutgoingMessageError();
        [error setIsRetryable:YES];
        *errorHandle = error;
        return nil;
    }

    return deviceMessages;
}

- (void)sendMessageToRecipient:(OWSMessageSend *)messageSend
{
    OWSAssertDebug(messageSend);
    OWSAssertDebug(messageSend.thread || [messageSend.message isKindOfClass:[OWSOutgoingSyncMessage class]]);

    TSOutgoingMessage *message = messageSend.message;
    SignalRecipient *recipient = messageSend.recipient;

    OWSLogInfo(@"attempting to send message: %@, timestamp: %llu, recipient: %@",
        message.class,
        message.timestamp,
        recipient.uniqueId);
    AssertIsOnSendingQueue();

    if ([TSPreKeyManager isAppLockedDueToPreKeyUpdateFailures]) {
        OWSProdError([OWSAnalyticsEvents messageSendErrorFailedDueToPrekeyUpdateFailures]);

        // Retry prekey update every time user tries to send a message while app
        // is disabled due to prekey update failures.
        //
        // Only try to update the signed prekey; updating it is sufficient to
        // re-enable message sending.
        [TSPreKeyManager
            rotateSignedPreKeyWithSuccess:^{
                OWSLogInfo(@"New prekeys registered with server.");
                NSError *error = OWSErrorMakeMessageSendDisabledDueToPreKeyUpdateFailuresError();
                [error setIsRetryable:YES];
                return messageSend.failure(error);
            }
            failure:^(NSError *error) {
                OWSLogWarn(@"Failed to update prekeys with the server: %@", error);
                return messageSend.failure(error);
            }];
    }

    if (messageSend.remainingAttempts <= 0) {
        // We should always fail with a specific error.
        OWSProdFail([OWSAnalyticsEvents messageSenderErrorGenericSendFailure]);

        NSError *error = OWSErrorMakeFailedToSendOutgoingMessageError();
        [error setIsRetryable:YES];
        return messageSend.failure(error);
    }

    // Consume an attempt.
    messageSend.remainingAttempts = messageSend.remainingAttempts - 1;

    // We need to disable UD for sync messages before we build the device messages,
    // since we don't want to build a device message for the local device in the
    // non-UD auth case.
    if ([message isKindOfClass:[OWSOutgoingSyncMessage class]]
        && ![message isKindOfClass:[OWSOutgoingSentMessageTranscript class]]) {
        [messageSend disableUD];
    }

    NSError *deviceMessagesError;
    NSArray<NSDictionary *> *_Nullable deviceMessages =
        [self deviceMessagesForMessageSend:messageSend error:&deviceMessagesError];
    if (deviceMessagesError || !deviceMessages) {
        OWSAssertDebug(deviceMessagesError);
        return messageSend.failure(deviceMessagesError);
    }

    if (messageSend.isLocalNumber) {
        OWSAssertDebug([message isKindOfClass:[OWSOutgoingSyncMessage class]]);
        // Messages sent to the "local number" should be sync messages.
        //
        // We can skip sending sync messages if we know that we have no linked
        // devices. However, we need to be sure to handle the case where the
        // linked device list has just changed.
        //
        // The linked device list is reflected in two separate pieces of state:
        //
        // * OWSDevice's state is updated when you link or unlink a device.
        // * SignalRecipient's state is updated by 409 "Mismatched devices"
        //   responses from the service.
        //
        // If _both_ of these pieces of state agree that there are no linked
        // devices, then can safely skip sending sync message.
        //
        // NOTE: Sync messages sent via UD include the local device.

        BOOL mayHaveLinkedDevices = [OWSDeviceManager.sharedManager mayHaveLinkedDevices:self.dbConnection];

        BOOL hasDeviceMessages = NO;
        for (NSDictionary<NSString *, id> *deviceMessage in deviceMessages) {
            NSString *_Nullable destination = deviceMessage[@"destination"];
            if (!destination) {
                OWSFailDebug(@"Sync device message missing destination: %@", deviceMessage);
                continue;
            }
            if (![destination isEqualToString:messageSend.localNumber]) {
                OWSFailDebug(@"Sync device message has invalid destination: %@", deviceMessage);
                continue;
            }
            NSNumber *_Nullable destinationDeviceId = deviceMessage[@"destinationDeviceId"];
            if (!destinationDeviceId) {
                OWSFailDebug(@"Sync device message missing destination device id: %@", deviceMessage);
                continue;
            }
            if (destinationDeviceId.intValue != OWSDevicePrimaryDeviceId) {
                hasDeviceMessages = YES;
                break;
            }
        }

        OWSLogInfo(@"mayHaveLinkedDevices: %d, hasDeviceMessages: %d", mayHaveLinkedDevices, hasDeviceMessages);

        if (!mayHaveLinkedDevices && !hasDeviceMessages) {
            OWSLogInfo(@"Ignoring sync message without secondary devices: %@", [message class]);
            OWSAssertDebug([message isKindOfClass:[OWSOutgoingSyncMessage class]]);

            dispatch_async([OWSDispatch sendingQueue], ^{
                // This emulates the completion logic of an actual successful send (see below).
                [self.dbConnection readWriteWithBlock:^(YapDatabaseReadWriteTransaction *transaction) {
                    [message updateWithSkippedRecipient:messageSend.localNumber transaction:transaction];
                }];
                messageSend.success();
            });

            return;
        } else if (mayHaveLinkedDevices && !hasDeviceMessages) {
            // We may have just linked a new secondary device which is not yet reflected in
            // the SignalRecipient that corresponds to ourself.  Proceed.  Client should learn
            // of new secondary devices via 409 "Mismatched devices" response.
            OWSLogWarn(@"account has secondary devices, but sync message has no device messages");
        } else if (!mayHaveLinkedDevices && hasDeviceMessages) {
            OWSFailDebug(@"sync message has device messages for unknown secondary devices.");
        }
    } else {
        // This can happen for users who have unregistered.
        // We still want to try sending to them in case they have re-registered.
        if (deviceMessages.count < 1) {
            OWSLogWarn(@"Message send attempt with no device messages.");
        }
    }

    if (deviceMessages.count == 0) {
        // This might happen:
        //
        // * The first (after upgrading?) time we send a sync message to our linked devices.
        // * After unlinking all linked devices.
        // * After trying and failing to link a device.
        // * The first time we send a message to a user, if they don't have their
        //   default device.  For example, if they have unregistered
        //   their primary but still have a linked device. Or later, when they re-register.
        //
        // When we're not sure if we have linked devices, we need to try
        // to send self-sync messages even if they have no device messages
        // so that we can learn from the service whether or not there are
        // linked devices that we don't know about.
        OWSLogWarn(@"Sending a message with no device messages.");
    }

    // NOTE: canFailoverUDAuth depends on whether or not we're sending a
    // sync message because sync messages use different device lists
    // for UD-auth and Non-UD-auth requests.
    //
    // Therefore, for sync messages, we can't use OWSRequestMaker's
    // retry/failover logic; we need to use the message sender's retry
    // logic that will build a new set of device messages.
    BOOL isSyncMessageSend = messageSend.isLocalNumber;
    BOOL canFailoverUDAuth = !isSyncMessageSend;
    OWSRequestMaker *requestMaker = [[OWSRequestMaker alloc] initWithLabel:@"Message Send"
        requestFactoryBlock:^(SMKUDAccessKey *_Nullable udAccessKey) {
            return [OWSRequestFactory submitMessageRequestWithRecipient:recipient.recipientId
                                                               messages:deviceMessages
                                                              timeStamp:message.timestamp
                                                            udAccessKey:udAccessKey];
        }
        udAuthFailureBlock:^{
            // Note the UD auth failure so subsequent retries
            // to this recipient also use basic auth.
            [messageSend setHasUDAuthFailed];
        }
        websocketFailureBlock:^{
            // Note the websocket failure so subsequent retries
            // to this recipient also use REST.
            messageSend.hasWebsocketSendFailed = YES;
        }
        recipientId:recipient.recipientId
        udAccess:messageSend.udAccess
        canFailoverUDAuth:canFailoverUDAuth];
    [[requestMaker makeRequestObjc]
            .then(^(OWSRequestMakerResult *result) {
                dispatch_async([OWSDispatch sendingQueue], ^{
                    [self messageSendDidSucceed:messageSend
                                 deviceMessages:deviceMessages
                                    wasSentByUD:result.wasSentByUD
                             wasSentByWebsocket:result.wasSentByWebsocket];
                });
            })
            .catch(^(NSError *error) {
                dispatch_async([OWSDispatch sendingQueue], ^{
                    NSUInteger statusCode = 0;
                    NSData *_Nullable responseData = nil;
                    if ([error.domain isEqualToString:@"SignalServiceKit.RequestMakerUDAuthError"]) {
                        // Try again.
                        OWSLogInfo(@"UD request auth failed; failing over to non-UD request.");
                        [error setIsRetryable:YES];
                    } else if ([error.domain isEqualToString:TSNetworkManagerErrorDomain]) {
                        statusCode = error.code;

                        NSError *_Nullable underlyingError = error.userInfo[NSUnderlyingErrorKey];
                        if (underlyingError) {
                            responseData
                                = underlyingError.userInfo[AFNetworkingOperationFailingURLResponseDataErrorKey];
                        } else {
                            OWSFailDebug(@"Missing underlying error: %@", error);
                        }
                    } else {
                        OWSFailDebug(@"Unexpected error: %@", error);
                    }

                    [self messageSendDidFail:messageSend
                              deviceMessages:deviceMessages
                                  statusCode:statusCode
                                       error:error
                                responseData:responseData];
                });
            }) retainUntilComplete];
}

- (void)messageSendDidSucceed:(OWSMessageSend *)messageSend
               deviceMessages:(NSArray<NSDictionary *> *)deviceMessages
                  wasSentByUD:(BOOL)wasSentByUD
           wasSentByWebsocket:(BOOL)wasSentByWebsocket
{
    OWSAssertDebug(messageSend);
    OWSAssertDebug(deviceMessages);

    SignalRecipient *recipient = messageSend.recipient;

<<<<<<< HEAD
    OWSLogInfo(@"successfully sent message: %@ timestamp: %llu, wasSentByUD: %d",
               messageSend.message.class, messageSend.message.timestamp, wasSentByUD);
=======
    OWSLogInfo(@"Message send succeeded; wasSentByUD: %d, wasSentByWebsocket: %d.", wasSentByUD, wasSentByWebsocket);
>>>>>>> 5c02f8d3

    if (messageSend.isLocalNumber && deviceMessages.count == 0) {
        OWSLogInfo(@"Sent a message with no device messages; clearing 'mayHaveLinkedDevices'.");
        // In order to avoid skipping necessary sync messages, the default value
        // for mayHaveLinkedDevices is YES.  Once we've successfully sent a
        // sync message with no device messages (e.g. the service has confirmed
        // that we have no linked devices), we can set mayHaveLinkedDevices to NO
        // to avoid unnecessary message sends for sync messages until we learn
        // of a linked device (e.g. through the device linking UI or by receiving
        // a sync message, etc.).
        [OWSDeviceManager.sharedManager clearMayHaveLinkedDevices];
    }

    dispatch_async([OWSDispatch sendingQueue], ^{
        [self.dbConnection readWriteWithBlock:^(YapDatabaseReadWriteTransaction *transaction) {
            [messageSend.message updateWithSentRecipient:messageSend.recipient.uniqueId
                                             wasSentByUD:wasSentByUD
                                             transaction:transaction];

            // If we've just delivered a message to a user, we know they
            // have a valid Signal account.
            [SignalRecipient markRecipientAsRegisteredAndGet:recipient.recipientId transaction:transaction];
        }];

        messageSend.success();
    });
}

- (void)messageSendDidFail:(OWSMessageSend *)messageSend
            deviceMessages:(NSArray<NSDictionary *> *)deviceMessages
                statusCode:(NSInteger)statusCode
                     error:(NSError *)responseError
              responseData:(nullable NSData *)responseData
{
    OWSAssertDebug(messageSend);
    OWSAssertDebug(messageSend.thread || [messageSend.message isKindOfClass:[OWSOutgoingSyncMessage class]]);
    OWSAssertDebug(deviceMessages);
    OWSAssertDebug(responseError);

    TSOutgoingMessage *message = messageSend.message;
    SignalRecipient *recipient = messageSend.recipient;

    OWSLogInfo(@"failed to send message: %@, timestamp: %llu, to recipient: %@",
        message.class,
        message.timestamp,
        recipient.uniqueId);

    void (^retrySend)(void) = ^void() {
        if (messageSend.remainingAttempts <= 0) {
            return messageSend.failure(responseError);
        }

        dispatch_async([OWSDispatch sendingQueue], ^{
            OWSLogDebug(@"Retrying: %@", message.debugDescription);
            [self sendMessageToRecipient:messageSend];
        });
    };

    void (^handle404)(void) = ^{
        OWSLogWarn(@"Unregistered recipient: %@", recipient.uniqueId);

        TSThread *_Nullable thread = messageSend.thread;
        OWSAssertDebug(thread);

        dispatch_async([OWSDispatch sendingQueue], ^{
            [self unregisteredRecipient:recipient message:message thread:thread];

            NSError *error = OWSErrorMakeNoSuchSignalRecipientError();
            // No need to retry if the recipient is not registered.
            [error setIsRetryable:NO];
            // If one member of a group deletes their account,
            // the group should ignore errors when trying to send
            // messages to this ex-member.
            [error setShouldBeIgnoredForGroups:YES];
            messageSend.failure(error);
        });
    };

    switch (statusCode) {
        case 401: {
            OWSLogWarn(@"Unable to send due to invalid credentials. Did the user's client get de-authed by "
                       @"registering elsewhere?");
            NSError *error = OWSErrorWithCodeDescription(OWSErrorCodeSignalServiceFailure,
                NSLocalizedString(
                    @"ERROR_DESCRIPTION_SENDING_UNAUTHORIZED", @"Error message when attempting to send message"));
            // No need to retry if we've been de-authed.
            [error setIsRetryable:NO];
            return messageSend.failure(error);
        }
        case 404: {
            handle404();
            return;
        }
        case 409: {
            // Mismatched devices
            OWSLogWarn(@"Mismatched devices for recipient: %@ (%zd)", recipient.uniqueId, deviceMessages.count);

            NSError *_Nullable error = nil;
            NSDictionary *_Nullable responseJson = nil;
            if (responseData) {
                responseJson = [NSJSONSerialization JSONObjectWithData:responseData options:0 error:&error];
            }
            if (error || !responseJson) {
                OWSProdError([OWSAnalyticsEvents messageSenderErrorCouldNotParseMismatchedDevicesJson]);
                [error setIsRetryable:YES];
                return messageSend.failure(error);
            }

            NSNumber *_Nullable errorCode = responseJson[@"code"];
            if ([@(404) isEqual:errorCode]) {
                // Some 404s are returned as 409.
                handle404();
                return;
            }

            [self handleMismatchedDevicesWithResponseJson:responseJson recipient:recipient completion:retrySend];

            if (messageSend.isLocalNumber) {
                // Don't use websocket; it may have obsolete cached state.
                [messageSend setHasWebsocketSendFailed:YES];
            }

            break;
        }
        case 410: {
            // Stale devices
            OWSLogWarn(@"Stale devices for recipient: %@", recipient.uniqueId);

            NSError *_Nullable error = nil;
            NSDictionary *_Nullable responseJson = nil;
            if (responseData) {
                responseJson = [NSJSONSerialization JSONObjectWithData:responseData options:0 error:&error];
            }
            if (error || !responseJson) {
                OWSLogWarn(@"Stale devices but server didn't specify devices in response.");
                NSError *error = OWSErrorMakeUnableToProcessServerResponseError();
                [error setIsRetryable:YES];
                return messageSend.failure(error);
            }

            [self handleStaleDevicesWithResponseJson:responseJson recipientId:recipient.uniqueId completion:retrySend];

            if (messageSend.isLocalNumber) {
                // Don't use websocket; it may have obsolete cached state.
                [messageSend setHasWebsocketSendFailed:YES];
            }

            break;
        }
        default:
            retrySend();
            break;
    }
}

- (void)handleMismatchedDevicesWithResponseJson:(NSDictionary *)responseJson
                                      recipient:(SignalRecipient *)recipient
                                     completion:(void (^)(void))completionHandler
{
    OWSAssertDebug(responseJson);
    OWSAssertDebug(recipient);
    OWSAssertDebug(completionHandler);

    NSArray *extraDevices = responseJson[@"extraDevices"];
    NSArray *missingDevices = responseJson[@"missingDevices"];

    if (missingDevices.count > 0) {
        NSString *localNumber = [TSAccountManager localNumber];
        if ([localNumber isEqualToString:recipient.uniqueId]) {
            [OWSDeviceManager.sharedManager setMayHaveLinkedDevices];
        }
    }

    [self.dbConnection
        readWriteWithBlock:^(YapDatabaseReadWriteTransaction *transaction) {
            if (extraDevices.count < 1 && missingDevices.count < 1) {
                OWSProdFail([OWSAnalyticsEvents messageSenderErrorNoMissingOrExtraDevices]);
            }

            [recipient updateRegisteredRecipientWithDevicesToAdd:missingDevices
                                                 devicesToRemove:extraDevices
                                                     transaction:transaction];

            if (extraDevices && extraDevices.count > 0) {
                OWSLogInfo(@"Deleting sessions for extra devices: %@", extraDevices);
                for (NSNumber *extraDeviceId in extraDevices) {
                    [self.primaryStorage deleteSessionForContact:recipient.uniqueId
                                                        deviceId:extraDeviceId.intValue
                                                 protocolContext:transaction];
                }
            }

            dispatch_async(dispatch_get_global_queue(DISPATCH_QUEUE_PRIORITY_DEFAULT, 0), ^{
                completionHandler();
            });
        }];
}

- (void)handleMessageSentLocally:(TSOutgoingMessage *)message
                         success:(void (^)(void))success
                         failure:(RetryableFailureHandler)failure
{
    [self.dbConnection readWriteWithBlock:^(YapDatabaseReadWriteTransaction *transaction) {
        [[OWSDisappearingMessagesJob sharedJob] startAnyExpirationForMessage:message
                                                         expirationStartedAt:[NSDate ows_millisecondTimeStamp]
                                                                 transaction:transaction];
    }];

    if (!message.shouldSyncTranscript) {
        return success();
    }

    [self
        sendSyncTranscriptForMessage:message
                             success:^{
                                 // TODO: We might send to a recipient, then to another recipient on retry.
                                 //       To ensure desktop receives all "delivery status" info, we might
                                 //       want to send a transcript after every send that reaches _any_
                                 //       new recipients.
                                 [self.dbConnection readWriteWithBlock:^(YapDatabaseReadWriteTransaction *transaction) {
                                     [message updateWithHasSyncedTranscript:YES transaction:transaction];
                                 }];

                                 success();
                             }
                             failure:failure];
}

- (void)sendSyncTranscriptForMessage:(TSOutgoingMessage *)message
                             success:(void (^)(void))success
                             failure:(RetryableFailureHandler)failure
{
    OWSOutgoingSentMessageTranscript *sentMessageTranscript =
        [[OWSOutgoingSentMessageTranscript alloc] initWithOutgoingMessage:message];

    NSString *recipientId = self.tsAccountManager.localNumber;
    __block SignalRecipient *recipient;
    [self.dbConnection readWriteWithBlock:^(YapDatabaseReadWriteTransaction *transaction) {
        recipient = [SignalRecipient markRecipientAsRegisteredAndGet:recipientId transaction:transaction];
    }];

    OWSMessageSend *messageSend = [[OWSMessageSend alloc] initWithMessage:sentMessageTranscript
        thread:message.thread
        recipient:recipient
        senderCertificate:nil
        udAccess:nil
        localNumber:self.tsAccountManager.localNumber
        success:^{
            OWSLogInfo(@"Successfully sent sync transcript.");

            success();
        }
        failure:^(NSError *error) {
            OWSLogInfo(@"Failed to send sync transcript: %@ (isRetryable: %d)", error, [error isRetryable]);

            failure(error);
        }];
    [self sendMessageToRecipient:messageSend];
}

- (NSArray<NSDictionary *> *)throws_deviceMessagesForMessageSend:(OWSMessageSend *)messageSend
{
    OWSAssertDebug(messageSend.message);
    OWSAssertDebug(messageSend.recipient);

    SignalRecipient *recipient = messageSend.recipient;

    NSMutableArray *messagesArray = [NSMutableArray arrayWithCapacity:recipient.devices.count];

    NSData *_Nullable plainText = [messageSend.message buildPlainTextData:messageSend.recipient];
    if (!plainText) {
        OWSRaiseException(InvalidMessageException, @"Failed to build message proto");
    }
    OWSLogDebug(
        @"built message: %@ plainTextData.length: %lu", [messageSend.message class], (unsigned long)plainText.length);

    OWSLogVerbose(@"building device messages for: %@ %@ (isLocalNumber: %d, isUDSend: %d)",
        recipient.recipientId,
        recipient.devices,
        messageSend.isLocalNumber,
        messageSend.isUDSend);

    NSMutableArray<NSNumber *> *deviceIds = [recipient.devices mutableCopy];
    OWSAssertDebug(deviceIds);

    if (messageSend.isLocalNumber) {
        [deviceIds removeObject:@(OWSDevicePrimaryDeviceId)];
    }

    for (NSNumber *deviceId in deviceIds) {
        @try {
            // This may involve blocking network requests, so we do it _before_
            // we open a transaction.
            [self throws_ensureRecipientHasSessionForMessageSend:messageSend deviceId:deviceId];

            __block NSDictionary *messageDict;
            __block NSException *encryptionException;
            [self.dbConnection
                readWriteWithBlock:^(YapDatabaseReadWriteTransaction *transaction) {
                    @try {
                        messageDict = [self throws_encryptedMessageForMessageSend:messageSend
                                                                         deviceId:deviceId
                                                                        plainText:plainText
                                                                      transaction:transaction];
                    } @catch (NSException *exception) {
                        encryptionException = exception;
                    }
                }];

            if (encryptionException) {
                OWSLogInfo(@"Exception during encryption: %@", encryptionException);
                @throw encryptionException;
            }

            if (messageDict) {
                [messagesArray addObject:messageDict];
            } else {
                OWSRaiseException(InvalidMessageException, @"Failed to encrypt message");
            }
        } @catch (NSException *exception) {
            if ([exception.name isEqualToString:OWSMessageSenderInvalidDeviceException]) {
                [self.dbConnection readWriteWithBlock:^(YapDatabaseReadWriteTransaction *transaction) {
                    [recipient updateRegisteredRecipientWithDevicesToAdd:nil
                                                         devicesToRemove:@[ deviceId ]
                                                             transaction:transaction];
                }];
            } else {
                @throw exception;
            }
        }
    }

    return [messagesArray copy];
}

- (void)throws_ensureRecipientHasSessionForMessageSend:(OWSMessageSend *)messageSend deviceId:(NSNumber *)deviceId
{
    OWSAssertDebug(messageSend);
    OWSAssertDebug(deviceId);

    OWSPrimaryStorage *storage = self.primaryStorage;
    SignalRecipient *recipient = messageSend.recipient;
    NSString *recipientId = recipient.recipientId;
    OWSAssertDebug(recipientId.length > 0);

    __block BOOL hasSession;
    [self.dbConnection readWriteWithBlock:^(YapDatabaseReadWriteTransaction *transaction) {
        hasSession = [storage containsSession:recipientId deviceId:[deviceId intValue] protocolContext:transaction];
    }];
    if (hasSession) {
        return;
    }

    __block dispatch_semaphore_t sema = dispatch_semaphore_create(0);
    __block PreKeyBundle *_Nullable bundle;
    __block NSException *_Nullable exception;
    [self makePrekeyRequestForMessageSend:messageSend
        deviceId:deviceId
        success:^(PreKeyBundle *_Nullable responseBundle) {
            bundle = responseBundle;
            dispatch_semaphore_signal(sema);
        }
        failure:^(NSUInteger statusCode) {
            if (statusCode == 404) {
                // Can't throw exception from within callback as it's probabably a different thread.
                exception = [NSException exceptionWithName:OWSMessageSenderInvalidDeviceException
                                                    reason:@"Device not registered"
                                                  userInfo:nil];
            } else if (statusCode == 413) {
                // Can't throw exception from within callback as it's probabably a different thread.
                exception = [NSException exceptionWithName:OWSMessageSenderRateLimitedException
                                                    reason:@"Too many prekey requests"
                                                  userInfo:nil];
            }
            dispatch_semaphore_signal(sema);
        }];
    dispatch_semaphore_wait(sema, DISPATCH_TIME_FOREVER);
    if (exception) {
        @throw exception;
    }

    if (!bundle) {
        NSString *missingPrekeyBundleException = @"missingPrekeyBundleException";
        OWSRaiseException(
            missingPrekeyBundleException, @"Can't get a prekey bundle from the server with required information");
    } else {
        SessionBuilder *builder = [[SessionBuilder alloc] initWithSessionStore:storage
                                                                   preKeyStore:storage
                                                             signedPreKeyStore:storage
                                                              identityKeyStore:self.identityManager
                                                                   recipientId:recipientId
                                                                      deviceId:[deviceId intValue]];
        [self.dbConnection readWriteWithBlock:^(YapDatabaseReadWriteTransaction *transaction) {
            @try {
                [builder throws_processPrekeyBundle:bundle protocolContext:transaction];
            } @catch (NSException *caughtException) {
                exception = caughtException;
            }
        }];
        if (exception) {
            if ([exception.name isEqualToString:UntrustedIdentityKeyException]) {
                OWSRaiseExceptionWithUserInfo(UntrustedIdentityKeyException,
                    (@{ TSInvalidPreKeyBundleKey : bundle, TSInvalidRecipientKey : recipientId }),
                    @"");
            }
            @throw exception;
        }
    }
}

- (void)makePrekeyRequestForMessageSend:(OWSMessageSend *)messageSend
                               deviceId:(NSNumber *)deviceId
                                success:(void (^)(PreKeyBundle *_Nullable))success
                                failure:(void (^)(NSUInteger))failure {
    OWSAssertDebug(messageSend);
    OWSAssertDebug(deviceId);

    SignalRecipient *recipient = messageSend.recipient;
    NSString *recipientId = recipient.recipientId;
    OWSAssertDebug(recipientId.length > 0);

    OWSRequestMaker *requestMaker = [[OWSRequestMaker alloc] initWithLabel:@"Prekey Fetch"
        requestFactoryBlock:^(SMKUDAccessKey *_Nullable udAccessKey) {
            return [OWSRequestFactory recipientPrekeyRequestWithRecipient:recipientId
                                                                 deviceId:[deviceId stringValue]
                                                              udAccessKey:udAccessKey];
        }
        udAuthFailureBlock:^{
            // Note the UD auth failure so subsequent retries
            // to this recipient also use basic auth.
            [messageSend setHasUDAuthFailed];
        }
        websocketFailureBlock:^{
            // Note the websocket failure so subsequent retries
            // to this recipient also use REST.
            messageSend.hasWebsocketSendFailed = YES;
        }
        recipientId:recipientId
        udAccess:messageSend.udAccess
        canFailoverUDAuth:YES];
    [[requestMaker makeRequestObjc]
            .then(^(OWSRequestMakerResult *result) {
                // We _do not_ want to dispatch to the sendingQueue here; we're
                // using a semaphore on the sendingQueue to block on this request.
                const id responseObject = result.responseObject;
                PreKeyBundle *_Nullable bundle =
                    [PreKeyBundle preKeyBundleFromDictionary:responseObject forDeviceNumber:deviceId];
                success(bundle);
            })
            .catch(^(NSError *error) {
                // We _do not_ want to dispatch to the sendingQueue here; we're
                // using a semaphore on the sendingQueue to block on this request.
                NSUInteger statusCode = 0;
                if ([error.domain isEqualToString:TSNetworkManagerErrorDomain]) {
                    statusCode = error.code;
                } else {
                    OWSFailDebug(@"Unexpected error: %@", error);
                }

                failure(statusCode);
            }) retainUntilComplete];
}

- (NSDictionary *)throws_encryptedMessageForMessageSend:(OWSMessageSend *)messageSend
                                               deviceId:(NSNumber *)deviceId
                                              plainText:(NSData *)plainText
                                            transaction:(YapDatabaseReadWriteTransaction *)transaction
{
    OWSAssertDebug(messageSend);
    OWSAssertDebug(deviceId);
    OWSAssertDebug(plainText);
    OWSAssertDebug(transaction);

    OWSPrimaryStorage *storage = self.primaryStorage;
    TSOutgoingMessage *message = messageSend.message;
    SignalRecipient *recipient = messageSend.recipient;
    NSString *recipientId = recipient.recipientId;
    OWSAssertDebug(recipientId.length > 0);

    // This may throw an exception.
    if (![storage containsSession:recipientId deviceId:[deviceId intValue] protocolContext:transaction]) {
        NSString *missingSessionException = @"missingSessionException";
        OWSRaiseException(missingSessionException,
            @"Unexpectedly missing session for recipient: %@, device: %@",
            recipientId,
            deviceId);
    }

    SessionCipher *cipher = [[SessionCipher alloc] initWithSessionStore:storage
                                                            preKeyStore:storage
                                                      signedPreKeyStore:storage
                                                       identityKeyStore:self.identityManager
                                                            recipientId:recipientId
                                                               deviceId:[deviceId intValue]];

    NSData *_Nullable serializedMessage;
    TSWhisperMessageType messageType;
    if (messageSend.isUDSend) {
        NSError *error;
        SMKSecretSessionCipher *_Nullable secretCipher =
            [[SMKSecretSessionCipher alloc] initWithSessionStore:self.primaryStorage
                                                     preKeyStore:self.primaryStorage
                                               signedPreKeyStore:self.primaryStorage
                                                   identityStore:self.identityManager
                                                           error:&error];
        if (error || !secretCipher) {
            OWSRaiseException(@"SecretSessionCipherFailure", @"Can't create secret session cipher.");
        }

        serializedMessage = [secretCipher throwswrapped_encryptMessageWithRecipientId:recipientId
                                                                             deviceId:deviceId.intValue
                                                                      paddedPlaintext:[plainText paddedMessageBody]
                                                                    senderCertificate:messageSend.senderCertificate
                                                                      protocolContext:transaction
                                                                                error:&error];
        SCKRaiseIfExceptionWrapperError(error);
        messageType = TSUnidentifiedSenderMessageType;
    } else {
        // This may throw an exception.
        id<CipherMessage> encryptedMessage =
            [cipher throws_encryptMessage:[plainText paddedMessageBody] protocolContext:transaction];
        serializedMessage = encryptedMessage.serialized;
        messageType = [self messageTypeForCipherMessage:encryptedMessage];
    }

    BOOL isSilent = message.isSilent;
    BOOL isOnline = message.isOnline;
    OWSMessageServiceParams *messageParams =
        [[OWSMessageServiceParams alloc] initWithType:messageType
                                          recipientId:recipientId
                                               device:[deviceId intValue]
                                              content:serializedMessage
                                             isSilent:isSilent
                                             isOnline:isOnline
                                       registrationId:[cipher throws_remoteRegistrationId:transaction]];

    NSError *error;
    NSDictionary *jsonDict = [MTLJSONAdapter JSONDictionaryFromModel:messageParams error:&error];

    if (error) {
        OWSProdError([OWSAnalyticsEvents messageSendErrorCouldNotSerializeMessageJson]);
        return nil;
    }

    return jsonDict;
}

- (TSWhisperMessageType)messageTypeForCipherMessage:(id<CipherMessage>)cipherMessage
{
    switch (cipherMessage.cipherMessageType) {
        case CipherMessageType_Whisper:
            return TSEncryptedWhisperMessageType;
        case CipherMessageType_Prekey:
            return TSPreKeyWhisperMessageType;
        default:
            return TSUnknownMessageType;
    }
}

- (void)saveInfoMessageForGroupMessage:(TSOutgoingMessage *)message inThread:(TSThread *)thread
{
    OWSAssertDebug(message);
    OWSAssertDebug(thread);

    if (message.groupMetaMessage == TSGroupMetaMessageDeliver) {
        // TODO: Why is this necessary?
        [message save];
    } else if (message.groupMetaMessage == TSGroupMetaMessageQuit) {
        [[[TSInfoMessage alloc] initWithTimestamp:message.timestamp
                                         inThread:thread
                                      messageType:TSInfoMessageTypeGroupQuit
                                    customMessage:message.customMessage] save];
    } else {
        [[[TSInfoMessage alloc] initWithTimestamp:message.timestamp
                                         inThread:thread
                                      messageType:TSInfoMessageTypeGroupUpdate
                                    customMessage:message.customMessage] save];
    }
}

// Called when the server indicates that the devices no longer exist - e.g. when the remote recipient has reinstalled.
- (void)handleStaleDevicesWithResponseJson:(NSDictionary *)responseJson
                               recipientId:(NSString *)identifier
                                completion:(void (^)(void))completionHandler
{
    dispatch_async([OWSDispatch sendingQueue], ^{
        NSArray *devices = responseJson[@"staleDevices"];

        if (!([devices count] > 0)) {
            return;
        }

        [self.dbConnection asyncReadWriteWithBlock:^(YapDatabaseReadWriteTransaction *transaction) {
            for (NSUInteger i = 0; i < [devices count]; i++) {
                int deviceNumber = [devices[i] intValue];
                [[OWSPrimaryStorage sharedManager] deleteSessionForContact:identifier
                                                                  deviceId:deviceNumber
                                                           protocolContext:transaction];
            }
        }];
        completionHandler();
    });
}

@end

@implementation OutgoingMessagePreparer

#pragma mark - Dependencies

+ (YapDatabaseConnection *)dbConnection
{
    return SSKEnvironment.shared.primaryStorage.dbReadWriteConnection;
}

#pragma mark -

+ (void)prepareMessageForSending:(TSOutgoingMessage *)message
      quotedThumbnailAttachments:(NSArray<TSAttachmentStream *> **)outQuotedThumbnailAttachments
    contactShareAvatarAttachment:(TSAttachmentStream *_Nullable *)outContactShareAvatarAttachment
                     transaction:(YapDatabaseReadWriteTransaction *)transaction
{
    if (message.quotedMessage) {
        *outQuotedThumbnailAttachments =
            [message.quotedMessage createThumbnailAttachmentsIfNecessaryWithTransaction:transaction];
    }

    if (message.contactShare.avatarAttachmentId != nil) {
        TSAttachment *avatarAttachment = [message.contactShare avatarAttachmentWithTransaction:transaction];
        if ([avatarAttachment isKindOfClass:[TSAttachmentStream class]]) {
            *outContactShareAvatarAttachment = (TSAttachmentStream *)avatarAttachment;
        } else {
            OWSFailDebug(@"unexpected avatarAttachment: %@", avatarAttachment);
        }
    }

    // All outgoing messages should be saved at the time they are enqueued.
    [message saveWithTransaction:transaction];
    // When we start a message send, all "failed" recipients should be marked as "sending".
    [message updateWithMarkingAllUnsentRecipientsAsSendingWithTransaction:transaction];
}

+ (void)prepareAttachments:(NSArray<OWSOutgoingAttachmentInfo *> *)attachmentInfos
                 inMessage:(TSOutgoingMessage *)outgoingMessage
         completionHandler:(void (^)(NSError *_Nullable error))completionHandler
{
    OWSAssertDebug(attachmentInfos.count > 0);
    OWSAssertDebug(outgoingMessage);

    dispatch_async([OWSDispatch attachmentsQueue], ^{
        NSMutableArray<TSAttachmentStream *> *attachmentStreams = [NSMutableArray new];
        for (OWSOutgoingAttachmentInfo *attachmentInfo in attachmentInfos) {
            TSAttachmentStream *attachmentStream =
                [[TSAttachmentStream alloc] initWithContentType:attachmentInfo.contentType
                                                      byteCount:(UInt32)attachmentInfo.dataSource.dataLength
                                                 sourceFilename:attachmentInfo.sourceFilename
                                                        caption:attachmentInfo.caption
                                                 albumMessageId:attachmentInfo.albumMessageId];
            if (outgoingMessage.isVoiceMessage) {
                attachmentStream.attachmentType = TSAttachmentTypeVoiceMessage;
            }

            if (![attachmentStream writeDataSource:attachmentInfo.dataSource]) {
                OWSProdError([OWSAnalyticsEvents messageSenderErrorCouldNotWriteAttachment]);
                NSError *error = OWSErrorMakeWriteAttachmentDataError();
                completionHandler(error);
                return;
            }

            [attachmentStreams addObject:attachmentStream];
        }

        [self.dbConnection readWriteWithBlock:^(YapDatabaseReadWriteTransaction *_Nonnull transaction) {
            for (TSAttachmentStream *attachmentStream in attachmentStreams) {
                [outgoingMessage.attachmentIds addObject:attachmentStream.uniqueId];
                if (attachmentStream.sourceFilename) {
                    outgoingMessage.attachmentFilenameMap[attachmentStream.uniqueId] = attachmentStream.sourceFilename;
                }
            }
            [outgoingMessage saveWithTransaction:transaction];
            for (TSAttachmentStream *attachmentStream in attachmentStreams) {
                [attachmentStream saveWithTransaction:transaction];
            }
        }];

        completionHandler(nil);
    });
}

@end

NS_ASSUME_NONNULL_END<|MERGE_RESOLUTION|>--- conflicted
+++ resolved
@@ -1140,12 +1140,8 @@
 
     SignalRecipient *recipient = messageSend.recipient;
 
-<<<<<<< HEAD
     OWSLogInfo(@"successfully sent message: %@ timestamp: %llu, wasSentByUD: %d",
                messageSend.message.class, messageSend.message.timestamp, wasSentByUD);
-=======
-    OWSLogInfo(@"Message send succeeded; wasSentByUD: %d, wasSentByWebsocket: %d.", wasSentByUD, wasSentByWebsocket);
->>>>>>> 5c02f8d3
 
     if (messageSend.isLocalNumber && deviceMessages.count == 0) {
         OWSLogInfo(@"Sent a message with no device messages; clearing 'mayHaveLinkedDevices'.");
