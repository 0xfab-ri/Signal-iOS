//
//  Copyright (c) 2020 Open Whisper Systems. All rights reserved.
//

import Foundation

enum FeatureBuild: Int {
    case dev
    case internalPreview
    case qa
    case beta
    case production
}

extension FeatureBuild {
    func includes(_ level: FeatureBuild) -> Bool {
        return self.rawValue <= level.rawValue
    }
}

let build: FeatureBuild = OWSIsDebugBuild() ? .dev : .beta

// MARK: -

@objc
public enum StorageMode: Int {
    // Only use YDB.  This should be used in production until we ship
    // the YDB-to-GRDB migration.
    case ydbForAll
    // Use GRDB, migrating if possible on every launch.
    // If no YDB database exists, a throwaway db is not used.
    //
    // Supercedes grdbMigratesFreshDBEveryLaunch.
    //
    // TODO: Remove.
    case grdbThrowawayIfMigrating
    // Use GRDB under certain conditions.
    //
    // TODO: Remove.
    case grdbForAlreadyMigrated
    case grdbForLegacyUsersOnly
    case grdbForNewUsersOnly
    // Use GRDB, migrating once if necessary.
    case grdbForAll
    // These modes can be used while running tests.
    // They are more permissive than the release modes.
    //
    // The build shepherd should be running the test
    // suites in .ydbTests and .grdbTests modes before each release.
    case ydbTests
    case grdbTests
}

// MARK: -

extension StorageMode: CustomStringConvertible {
    public var description: String {
        switch self {
        case .ydbForAll:
            return ".ydbForAll"
        case .grdbThrowawayIfMigrating:
            return ".grdbThrowawayIfMigrating"
        case .grdbForAlreadyMigrated:
            return ".grdbForAlreadyMigrated"
        case .grdbForLegacyUsersOnly:
            return ".grdbForLegacyUsersOnly"
        case .grdbForNewUsersOnly:
            return ".grdbForNewUsersOnly"
        case .grdbForAll:
            return ".grdbForAll"
        case .ydbTests:
            return ".ydbTests"
        case .grdbTests:
            return ".grdbTests"
        }
    }
}

// MARK: -

@objc
public enum StorageModeStrictness: Int {
    // For DEBUG, QA and beta builds only.
    case fail
    // For production
    case failDebug
    // Temporary value to be used until existing issues are resolved.
    case log
}

// MARK: -

/// By centralizing feature flags here and documenting their rollout plan, it's easier to review
/// which feature flags are in play.
@objc(SSKFeatureFlags)
public class FeatureFlags: NSObject {

    @objc
    public static var storageMode: StorageMode {
        if CurrentAppContext().isRunningTests {
            // We should be running the tests using both .ydbTests or .grdbTests.
            return .grdbTests
        } else {
            return .grdbForAll
        }
    }

    // Don't enable this flag in production.
    // At least, not yet.
    @objc
    public static var storageModeStrictness: StorageModeStrictness {
        return build.includes(.beta) ? .fail : .failDebug
    }

    @objc
    public static let uuidCapabilities = !isUsingProductionService

    @objc
    public static var storageModeDescription: String {
        return "\(storageMode)"
    }

    @objc
    public static let stickerSearch = false

    @objc
    public static let stickerPackOrdering = false

    // Don't enable this flag until the Desktop changes have been in production for a while.
    @objc
    public static let strictSyncTranscriptTimestamps = false

    // Don't enable this flag in production.
    @objc
    public static let strictYDBExtensions = build.includes(.beta)

    @objc
    public static var allowUUIDOnlyContacts: Bool {
        // TODO UUID: Remove production check once this rolls out to prod service
        if OWSIsDebugBuild() && !isUsingProductionService {
            return true
        } else {
            return false
        }
    }

    @objc
    public static let useOnlyModernContactDiscovery = false

    @objc
    public static let compareLegacyContactDiscoveryAgainstModern = false

    @objc
    public static let phoneNumberPrivacy = false

    @objc
<<<<<<< HEAD
    public static let socialGraphOnServer = false
=======
    public static let cameraFirstCaptureFlow = true
>>>>>>> 9f3e6e0c

    @objc
    public static let complainAboutSlowDBWrites = true

    @objc
    public static let usernames = allowUUIDOnlyContacts && build.includes(.dev)

<<<<<<< HEAD
    @objc
    public static let messageRequest = build.includes(.dev) && socialGraphOnServer

    @objc
    public static let profileDisplayChanges = build.includes(.dev)

=======
    // This can be used to shut down various background operations.
>>>>>>> 9f3e6e0c
    @objc
    public static var calling: Bool {
        return multiRing || TSAccountManager.sharedInstance().isRegisteredPrimaryDevice
    }

    // TODO MULTIRING
    @objc
    public static let multiRing: Bool = false

    private static let groupsV2 = build.includes(.dev) && !isUsingProductionService

    // Don't consult this feature flag directly; instead
    // consult RemoteConfig.groupsV2CreateGroups.
    @objc
    public static let groupsV2CreateGroups = groupsV2

    @objc
    public static let groupsV2IncomingMessages = groupsV2

    // GroupsV2 TODO: Use this until we have "accept invites" UI.
    @objc
    public static let groupsV2AutoAcceptInvites = false

    @objc
    public static let groupsV2IgnoreCapability = false

    // We can use this to test recovery from "missed updates".
    @objc
    public static let groupsV2dontSendUpdates = false

    // The other clients don't consider this MVP, but we already implemented it.
    // It enables an optimization where other clients can usually update without
    // interacting with the service.
    //
    // GroupsV2 TODO: Decide whether or not to set this flag.
    @objc
    public static let groupsV2embedProtosInGroupUpdates = false

    @objc
    public static let groupsV2processProtosInGroupUpdates = false

    @objc
    public static let groupsV2showV2Indicator = groupsV2 && build.includes(.internalPreview)

    @objc
    public static let groupsV2SetCapability = groupsV2

    // This flag auto-enables the groupv2 flags in RemoteConfig.
    @objc
    public static let groupsV2IgnoreServerFlags = groupsV2

    // If set, this will invite instead of adding other users.
    @objc
    public static let groupsV2forceInvites = false

    @objc
    public static let linkedPhones = build.includes(.internalPreview)

    @objc
    public static let isUsingProductionService = true

    @objc
    public static let versionedProfiledFetches = false || groupsV2

    // When we activate this feature flag, we also need to ensure that all
    // users update their profile once in a durable way.
    @objc
    public static let versionedProfiledUpdate = false || groupsV2

    @objc
    public static let useOrphanDataCleaner = true

    @objc
    public static let sendRecipientUpdates = false

    @objc
<<<<<<< HEAD
    public static let useZKGroups = groupsV2

    @objc
    public static let notificationServiceExtension = build.includes(.dev)
}

/// Flags that we'll leave in the code base indefinitely that are helpful for
/// development should go here, rather than cluttering up FeatureFlags.
@objc(SSKDebugFlags)
public class DebugFlags: NSObject {
    // DEBUG builds won't receive push notifications, which prevents receiving messages
    // while the app is backgrounded or the system call screen is active.
    //
    // Set this flag to true to be able to download messages even when the app is in the background.
    @objc
    public static let keepWebSocketOpenInBackground = false

    @objc
    public static var audibleErrorLogging = build.includes(.internalPreview)

    @objc
    public static let verboseAboutView = build.includes(.qa)

    // This can be used to shut down various background operations.
    @objc
    public static let suppressBackgroundActivity = false

    @objc
    public static let logSQLQueries = build.includes(.dev)
=======
    public static let useZKGroups = false

    @objc
    public static let pinsForNewUsers = build.includes(.dev)
>>>>>>> 9f3e6e0c
}<|MERGE_RESOLUTION|>--- conflicted
+++ resolved
@@ -154,11 +154,7 @@
     public static let phoneNumberPrivacy = false
 
     @objc
-<<<<<<< HEAD
     public static let socialGraphOnServer = false
-=======
-    public static let cameraFirstCaptureFlow = true
->>>>>>> 9f3e6e0c
 
     @objc
     public static let complainAboutSlowDBWrites = true
@@ -166,16 +162,12 @@
     @objc
     public static let usernames = allowUUIDOnlyContacts && build.includes(.dev)
 
-<<<<<<< HEAD
     @objc
     public static let messageRequest = build.includes(.dev) && socialGraphOnServer
 
     @objc
     public static let profileDisplayChanges = build.includes(.dev)
 
-=======
-    // This can be used to shut down various background operations.
->>>>>>> 9f3e6e0c
     @objc
     public static var calling: Bool {
         return multiRing || TSAccountManager.sharedInstance().isRegisteredPrimaryDevice
@@ -252,11 +244,13 @@
     public static let sendRecipientUpdates = false
 
     @objc
-<<<<<<< HEAD
     public static let useZKGroups = groupsV2
 
     @objc
     public static let notificationServiceExtension = build.includes(.dev)
+
+    @objc
+    public static let pinsForNewUsers = build.includes(.dev)
 }
 
 /// Flags that we'll leave in the code base indefinitely that are helpful for
@@ -282,10 +276,4 @@
 
     @objc
     public static let logSQLQueries = build.includes(.dev)
-=======
-    public static let useZKGroups = false
-
-    @objc
-    public static let pinsForNewUsers = build.includes(.dev)
->>>>>>> 9f3e6e0c
 }