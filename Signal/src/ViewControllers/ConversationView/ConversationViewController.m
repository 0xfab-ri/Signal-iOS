//
//  Copyright (c) 2018 Open Whisper Systems. All rights reserved.
//

#import "ConversationViewController.h"
#import "AppDelegate.h"
#import "BlockListUIUtils.h"
#import "BlockListViewController.h"
#import "ContactsViewHelper.h"
#import "ConversationCollectionView.h"
#import "ConversationInputTextView.h"
#import "ConversationInputToolbar.h"
#import "ConversationScrollButton.h"
#import "ConversationViewCell.h"
#import "ConversationViewItem.h"
#import "ConversationViewLayout.h"
#import "DateUtil.h"
#import "DebugUITableViewController.h"
#import "FingerprintViewController.h"
#import "NSAttributedString+OWS.h"
#import "NewGroupViewController.h"
#import "OWSAudioPlayer.h"
#import "OWSContactOffersCell.h"
#import "OWSConversationSettingsViewController.h"
#import "OWSConversationSettingsViewDelegate.h"
#import "OWSDisappearingMessagesJob.h"
#import "OWSMath.h"
#import "OWSMessageCell.h"
#import "OWSSystemMessageCell.h"
#import "OWSUnreadIndicatorCell.h"
#import "Signal-Swift.h"
#import "SignalKeyingStorage.h"
#import "TSAttachmentPointer.h"
#import "TSCall.h"
#import "TSContactThread.h"
#import "TSDatabaseView.h"
#import "TSErrorMessage.h"
#import "TSGroupThread.h"
#import "TSIncomingMessage.h"
#import "TSInfoMessage.h"
#import "TSInvalidIdentityKeyErrorMessage.h"
#import "UIFont+OWS.h"
#import "UIViewController+Permissions.h"
#import "ViewControllerUtils.h"
#import <AVFoundation/AVFoundation.h>
#import <AssetsLibrary/AssetsLibrary.h>
#import <ContactsUI/CNContactViewController.h>
#import <MobileCoreServices/UTCoreTypes.h>
#import <PromiseKit/AnyPromise.h>
#import <SignalMessaging/Environment.h>
#import <SignalMessaging/NSString+OWS.h>
#import <SignalMessaging/OWSContactOffersInteraction.h>
#import <SignalMessaging/OWSContactsManager.h>
#import <SignalMessaging/OWSFormat.h>
#import <SignalMessaging/OWSNavigationController.h>
#import <SignalMessaging/OWSUserProfile.h>
#import <SignalMessaging/TSUnreadIndicatorInteraction.h>
#import <SignalMessaging/ThreadUtil.h>
#import <SignalMessaging/UIUtil.h>
#import <SignalMessaging/UIViewController+OWS.h>
#import <SignalServiceKit/Contact.h>
#import <SignalServiceKit/ContactsUpdater.h>
#import <SignalServiceKit/MimeTypeUtil.h>
#import <SignalServiceKit/NSDate+OWS.h>
#import <SignalServiceKit/NSTimer+OWS.h>
#import <SignalServiceKit/OWSAddToContactsOfferMessage.h>
#import <SignalServiceKit/OWSAddToProfileWhitelistOfferMessage.h>
#import <SignalServiceKit/OWSAttachmentsProcessor.h>
#import <SignalServiceKit/OWSBlockingManager.h>
#import <SignalServiceKit/OWSDisappearingMessagesConfiguration.h>
#import <SignalServiceKit/OWSIdentityManager.h>
#import <SignalServiceKit/OWSMessageManager.h>
#import <SignalServiceKit/OWSMessageSender.h>
#import <SignalServiceKit/OWSMessageUtils.h>
#import <SignalServiceKit/OWSPrimaryStorage.h>
#import <SignalServiceKit/OWSReadReceiptManager.h>
#import <SignalServiceKit/OWSVerificationStateChangeMessage.h>
#import <SignalServiceKit/SignalRecipient.h>
#import <SignalServiceKit/TSAccountManager.h>
#import <SignalServiceKit/TSGroupModel.h>
#import <SignalServiceKit/TSInvalidIdentityKeyReceivingErrorMessage.h>
#import <SignalServiceKit/TSNetworkManager.h>
#import <SignalServiceKit/TSQuotedMessage.h>
#import <SignalServiceKit/Threading.h>
#import <YapDatabase/YapDatabase.h>
#import <YapDatabase/YapDatabaseAutoView.h>
#import <YapDatabase/YapDatabaseViewChange.h>
#import <YapDatabase/YapDatabaseViewConnection.h>

@import Photos;

NS_ASSUME_NONNULL_BEGIN

// Always load up to n messages when user arrives.
//
// The smaller this number is, the faster the conversation can display.
// To test, shrink you accessability font as much as possible, then count how many 1-line system info messages (our shortest cells) can
// fit on screen at a time on an iPhoneX
//
// PERF: we could do less messages on shorter (older, slower) devices
// PERF: we could cache the cell height, since some messages will be much taller.
static const int kYapDatabasePageSize = 25;

// Never show more than n messages in conversation view when user arrives.
static const int kConversationInitialMaxRangeSize = 300;

// Never show more than n messages in conversation view at a time.
static const int kYapDatabaseRangeMaxLength = 25000;

static const int kYapDatabaseRangeMinLength = 0;

static const CGFloat kLoadMoreHeaderHeight = 60.f;

typedef enum : NSUInteger {
    kMediaTypePicture,
    kMediaTypeVideo,
} kMediaTypes;

#pragma mark -

@interface ConversationViewController () <AttachmentApprovalViewControllerDelegate,
    ContactShareApprovalViewControllerDelegate,
    AVAudioPlayerDelegate,
    CNContactViewControllerDelegate,
    ContactEditingDelegate,
    ContactsPickerDelegate,
    ContactShareViewHelperDelegate,
    ContactsViewHelperDelegate,
    DisappearingTimerConfigurationViewDelegate,
    OWSConversationSettingsViewDelegate,
    ConversationHeaderViewDelegate,
    ConversationViewLayoutDelegate,
    ConversationViewCellDelegate,
    ConversationInputTextViewDelegate,
    OWSMessageBubbleViewDelegate,
    UICollectionViewDelegate,
    UICollectionViewDataSource,
    UIDocumentMenuDelegate,
    UIDocumentPickerDelegate,
    UIImagePickerControllerDelegate,
    UINavigationControllerDelegate,
    UITextViewDelegate,
    ConversationCollectionViewDelegate,
    ConversationInputToolbarDelegate,
    GifPickerViewControllerDelegate>

// Show message info animation
@property (nullable, nonatomic) UIPercentDrivenInteractiveTransition *showMessageDetailsTransition;
@property (nullable, nonatomic) UIPanGestureRecognizer *currentShowMessageDetailsPanGesture;

@property (nonatomic) TSThread *thread;
@property (nonatomic, readonly) YapDatabaseConnection *editingDatabaseConnection;
@property (nonatomic, readonly) AudioActivity *voiceNoteAudioActivity;
@property (nonatomic, readonly) NSTimeInterval viewControllerCreatedAt;

// These two properties must be updated in lockstep.
//
// * The first (required) step is to update uiDatabaseConnection using beginLongLivedReadTransaction.
// * The second (required) step is to update messageMappings.
// * The third (optional) step is to update the messageMappings range using
//   updateMessageMappingRangeOptions.
// * The fourth (optional) step is to update the view items using reloadViewItems.
// * The steps must be done in strict order.
// * If we do any of the steps, we must do all of the required steps.
// * We can't use messageMappings or viewItems after the first step until we've
//   done the last step; i.e.. we can't do any layout, since that uses the view
//   items which haven't been updated yet.
// * If the first and/or second steps changes the set of messages
//   their ordering and/or their state, we must do the third and fourth steps.
// * If we do the third step, we must call resetContentAndLayout afterward.
@property (nonatomic, readonly) YapDatabaseConnection *uiDatabaseConnection;
@property (nonatomic) YapDatabaseViewMappings *messageMappings;

@property (nonatomic, readonly) ConversationInputToolbar *inputToolbar;
@property (nonatomic, readonly) ConversationCollectionView *collectionView;
@property (nonatomic, readonly) ConversationViewLayout *layout;

@property (nonatomic) NSArray<ConversationViewItem *> *viewItems;
@property (nonatomic) NSMutableDictionary<NSString *, ConversationViewItem *> *viewItemCache;

@property (nonatomic, nullable) AVAudioRecorder *audioRecorder;
@property (nonatomic, nullable) OWSAudioPlayer *audioAttachmentPlayer;
@property (nonatomic, nullable) NSUUID *voiceMessageUUID;

@property (nonatomic, nullable) NSTimer *readTimer;
@property (nonatomic) NSCache *cellMediaCache;
@property (nonatomic) ConversationHeaderView *headerView;
@property (nonatomic, nullable) UIView *bannerView;
@property (nonatomic, nullable) OWSDisappearingMessagesConfiguration *disappearingMessagesConfiguration;

// Back Button Unread Count
@property (nonatomic, readonly) UIView *backButtonUnreadCountView;
@property (nonatomic, readonly) UILabel *backButtonUnreadCountLabel;
@property (nonatomic, readonly) NSUInteger backButtonUnreadCount;

@property (nonatomic) NSUInteger lastRangeLength;
@property (nonatomic) ConversationViewAction actionOnOpen;
@property (nonatomic, nullable) NSString *focusMessageIdOnOpen;

@property (nonatomic) BOOL peek;

@property (nonatomic, readonly) OWSContactsManager *contactsManager;
@property (nonatomic, readonly) ContactsUpdater *contactsUpdater;
@property (nonatomic, readonly) OWSMessageSender *messageSender;
@property (nonatomic, readonly) OWSPrimaryStorage *primaryStorage;
@property (nonatomic, readonly) TSNetworkManager *networkManager;
@property (nonatomic, readonly) OutboundCallInitiator *outboundCallInitiator;
@property (nonatomic, readonly) OWSBlockingManager *blockingManager;
@property (nonatomic, readonly) ContactsViewHelper *contactsViewHelper;

@property (nonatomic) BOOL userHasScrolled;
@property (nonatomic, nullable) NSDate *lastMessageSentDate;

@property (nonatomic, nullable) ThreadDynamicInteractions *dynamicInteractions;
@property (nonatomic) BOOL hasClearedUnreadMessagesIndicator;
@property (nonatomic) BOOL showLoadMoreHeader;
@property (nonatomic) UILabel *loadMoreHeader;
@property (nonatomic) uint64_t lastVisibleTimestamp;

@property (nonatomic, readonly) BOOL isGroupConversation;
@property (nonatomic) BOOL isUserScrolling;

@property (nonatomic) NSLayoutConstraint *scrollDownButtonButtomConstraint;

@property (nonatomic) ConversationScrollButton *scrollDownButton;
#ifdef DEBUG
@property (nonatomic) ConversationScrollButton *scrollUpButton;
#endif

@property (nonatomic) BOOL isViewCompletelyAppeared;
@property (nonatomic) BOOL isViewVisible;
@property (nonatomic) BOOL shouldObserveDBModifications;
@property (nonatomic) BOOL viewHasEverAppeared;
@property (nonatomic) BOOL hasUnreadMessages;
@property (nonatomic) BOOL isPickingMediaAsDocument;
@property (nonatomic, nullable) NSNumber *previousLastTimestamp;
@property (nonatomic, nullable) NSNumber *viewHorizonTimestamp;
@property (nonatomic) ContactShareViewHelper *contactShareViewHelper;

@end

#pragma mark -

@implementation ConversationViewController

- (nullable instancetype)initWithCoder:(NSCoder *)aDecoder
{
    OWSFail(@"Do not instantiate this view from coder");

    self = [super initWithCoder:aDecoder];
    if (!self) {
        return self;
    }

    [self commonInit];

    return self;
}

- (instancetype)initWithNibName:(nullable NSString *)nibNameOrNil bundle:(nullable NSBundle *)nibBundleOrNil
{
    self = [super initWithNibName:nibNameOrNil bundle:nibBundleOrNil];
    if (!self) {
        return self;
    }

    [self commonInit];

    return self;
}

- (void)commonInit
{

    _viewControllerCreatedAt = CACurrentMediaTime();
    _contactsManager = [Environment current].contactsManager;
    _contactsUpdater = [Environment current].contactsUpdater;
    _messageSender = [Environment current].messageSender;
    _outboundCallInitiator = SignalApp.sharedApp.outboundCallInitiator;
    _primaryStorage = [OWSPrimaryStorage sharedManager];
    _networkManager = [TSNetworkManager sharedManager];
    _blockingManager = [OWSBlockingManager sharedManager];
    _contactsViewHelper = [[ContactsViewHelper alloc] initWithDelegate:self];
    _contactShareViewHelper = [[ContactShareViewHelper alloc] initWithContactsManager:self.contactsManager];
    _contactShareViewHelper.delegate = self;

    NSString *audioActivityDescription = [NSString stringWithFormat:@"%@ voice note", self.logTag];
    _voiceNoteAudioActivity = [[AudioActivity alloc] initWithAudioDescription:audioActivityDescription];
}

- (void)addNotificationListeners
{
    [[NSNotificationCenter defaultCenter] addObserver:self
                                             selector:@selector(blockedPhoneNumbersDidChange:)
                                                 name:kNSNotificationName_BlockedPhoneNumbersDidChange
                                               object:nil];
    [[NSNotificationCenter defaultCenter] addObserver:self
                                             selector:@selector(windowManagerCallDidChange:)
                                                 name:OWSWindowManagerCallDidChangeNotification
                                               object:nil];
    [[NSNotificationCenter defaultCenter] addObserver:self
                                             selector:@selector(identityStateDidChange:)
                                                 name:kNSNotificationName_IdentityStateDidChange
                                               object:nil];
    [[NSNotificationCenter defaultCenter] addObserver:self
                                             selector:@selector(didChangePreferredContentSize:)
                                                 name:UIContentSizeCategoryDidChangeNotification
                                               object:nil];
    [[NSNotificationCenter defaultCenter] addObserver:self
                                             selector:@selector(uiDatabaseDidUpdateExternally:)
                                                 name:OWSUIDatabaseConnectionDidUpdateExternallyNotification
                                               object:OWSPrimaryStorage.sharedManager.dbNotificationObject];
    [[NSNotificationCenter defaultCenter] addObserver:self
                                             selector:@selector(uiDatabaseWillUpdate:)
                                                 name:OWSUIDatabaseConnectionWillUpdateNotification
                                               object:OWSPrimaryStorage.sharedManager.dbNotificationObject];
    [[NSNotificationCenter defaultCenter] addObserver:self
                                             selector:@selector(uiDatabaseDidUpdate:)
                                                 name:OWSUIDatabaseConnectionDidUpdateNotification
                                               object:OWSPrimaryStorage.sharedManager.dbNotificationObject];
    [[NSNotificationCenter defaultCenter] addObserver:self
                                             selector:@selector(applicationWillEnterForeground:)
                                                 name:OWSApplicationWillEnterForegroundNotification
                                               object:nil];
    [[NSNotificationCenter defaultCenter] addObserver:self
                                             selector:@selector(applicationDidEnterBackground:)
                                                 name:OWSApplicationDidEnterBackgroundNotification
                                               object:nil];
    [[NSNotificationCenter defaultCenter] addObserver:self
                                             selector:@selector(applicationWillResignActive:)
                                                 name:OWSApplicationWillResignActiveNotification
                                               object:nil];
    [[NSNotificationCenter defaultCenter] addObserver:self
                                             selector:@selector(applicationDidBecomeActive:)
                                                 name:OWSApplicationDidBecomeActiveNotification
                                               object:nil];
    [[NSNotificationCenter defaultCenter] addObserver:self
                                             selector:@selector(cancelReadTimer)
                                                 name:OWSApplicationDidEnterBackgroundNotification
                                               object:nil];
    [[NSNotificationCenter defaultCenter] addObserver:self
                                             selector:@selector(otherUsersProfileDidChange:)
                                                 name:kNSNotificationName_OtherUsersProfileDidChange
                                               object:nil];
    [[NSNotificationCenter defaultCenter] addObserver:self
                                             selector:@selector(profileWhitelistDidChange:)
                                                 name:kNSNotificationName_ProfileWhitelistDidChange
                                               object:nil];
    [[NSNotificationCenter defaultCenter] addObserver:self
                                             selector:@selector(signalAccountsDidChange:)
                                                 name:OWSContactsManagerSignalAccountsDidChangeNotification
                                               object:nil];
    [[NSNotificationCenter defaultCenter] addObserver:self
                                             selector:@selector(keyboardWillChangeFrame:)
                                                 name:UIKeyboardWillChangeFrameNotification
                                               object:nil];
}

- (void)signalAccountsDidChange:(NSNotification *)notification
{
    OWSAssertIsOnMainThread();

    [self ensureDynamicInteractions];
}

- (void)otherUsersProfileDidChange:(NSNotification *)notification
{
    OWSAssertIsOnMainThread();

    NSString *recipientId = notification.userInfo[kNSNotificationKey_ProfileRecipientId];
    OWSAssert(recipientId.length > 0);
    if (recipientId.length > 0 && [self.thread.recipientIdentifiers containsObject:recipientId]) {
        if ([self.thread isKindOfClass:[TSContactThread class]]) {
            // update title with profile name
            [self updateNavigationTitle];
        }

        if (self.isGroupConversation) {
            // Reload all cells if this is a group conversation,
            // since we may need to update the sender names on the messages.
            [self resetContentAndLayout];
        }
    }
}

- (void)profileWhitelistDidChange:(NSNotification *)notification
{
    OWSAssertIsOnMainThread();

    // If profile whitelist just changed, we may want to hide a profile whitelist offer.
    NSString *_Nullable recipientId = notification.userInfo[kNSNotificationKey_ProfileRecipientId];
    NSData *_Nullable groupId = notification.userInfo[kNSNotificationKey_ProfileGroupId];
    if (recipientId.length > 0 && [self.thread.recipientIdentifiers containsObject:recipientId]) {
        [self ensureDynamicInteractions];
    } else if (groupId.length > 0 && self.thread.isGroupThread) {
        TSGroupThread *groupThread = (TSGroupThread *)self.thread;
        if ([groupThread.groupModel.groupId isEqualToData:groupId]) {
            [self ensureDynamicInteractions];
            [self ensureBannerState];
        }
    }
}

- (void)blockedPhoneNumbersDidChange:(id)notification
{
    OWSAssertIsOnMainThread();

    [self ensureBannerState];
}

- (void)identityStateDidChange:(NSNotification *)notification
{
    OWSAssertIsOnMainThread();

    [self updateNavigationBarSubtitleLabel];
    [self ensureBannerState];
}

- (void)peekSetup
{
    _peek = YES;
    self.actionOnOpen = ConversationViewActionNone;
}

- (void)popped
{
    _peek = NO;
    [self hideInputIfNeeded];
}

- (void)configureForThread:(TSThread *)thread
                    action:(ConversationViewAction)action
            focusMessageId:(nullable NSString *)focusMessageId
{
    OWSAssert(thread);

    _thread = thread;
    _isGroupConversation = [self.thread isKindOfClass:[TSGroupThread class]];
    self.actionOnOpen = action;
    self.focusMessageIdOnOpen = focusMessageId;
    _cellMediaCache = [NSCache new];
    // Cache the cell media for ~24 cells.
    self.cellMediaCache.countLimit = 24;

    // We need to update the "unread indicator" _before_ we determine the initial range
    // size, since it depends on where the unread indicator is placed.
    self.lastRangeLength = 0;
    [self ensureDynamicInteractions];
    [[OWSPrimaryStorage sharedManager] updateUIDatabaseConnectionToLatest];

    if (thread.uniqueId.length > 0) {
        self.messageMappings = [[YapDatabaseViewMappings alloc] initWithGroups:@[ thread.uniqueId ]
                                                                          view:TSMessageDatabaseViewExtensionName];
    } else {
        OWSFail(@"uniqueId unexpectedly empty for thread: %@", thread);
        self.messageMappings =
            [[YapDatabaseViewMappings alloc] initWithGroups:@[] view:TSMessageDatabaseViewExtensionName];
        return;
    }

    // We need to impose the range restrictions on the mappings immediately to avoid
    // doing a great deal of unnecessary work and causing a perf hotspot.
    [self.uiDatabaseConnection readWithBlock:^(YapDatabaseReadTransaction *transaction) {
        [self.messageMappings updateWithTransaction:transaction];
    }];
    [self updateMessageMappingRangeOptions];
    [self updateShouldObserveDBModifications];
}

- (BOOL)userLeftGroup
{
    if (![_thread isKindOfClass:[TSGroupThread class]]) {
        return NO;
    }

    TSGroupThread *groupThread = (TSGroupThread *)self.thread;
    return ![groupThread.groupModel.groupMemberIds containsObject:[TSAccountManager localNumber]];
}

- (void)hideInputIfNeeded
{
    if (_peek) {
        self.inputToolbar.hidden = YES;
        [self dismissKeyBoard];
        return;
    }

    if (self.userLeftGroup) {
        self.inputToolbar.hidden = YES; // user has requested they leave the group. further sends disallowed
        [self dismissKeyBoard];
    } else {
        self.inputToolbar.hidden = NO;
    }
}

- (void)viewDidLoad
{
    [super viewDidLoad];

    [self createContents];

    [self registerCellClasses];

    [self createConversationScrollButtons];
    [self createHeaderViews];

    if (@available(iOS 11, *)) {
        // We use the default back button from home view, which animates nicely with interactive transitions like the
        // interactive pop gesture and the "slide left" for info.
    } else {
        // On iOS9/10 the default back button is too wide, so we use a custom back button. This doesn't animate nicely
        // with interactive transitions, but has the appropriate width.
        [self createBackButton];
    }

    [self addNotificationListeners];
    [self loadDraftInCompose];
}

- (void)loadView
{
    [super loadView];

    self.view.backgroundColor = [UIColor ows_toolbarBackgroundColor];
}

- (void)createContents
{
    _layout = [ConversationViewLayout new];
    self.layout.delegate = self;
    // We use the root view bounds as the initial frame for the collection
    // view so that its contents can be laid out immediately.
    _collectionView =
        [[ConversationCollectionView alloc] initWithFrame:self.view.bounds collectionViewLayout:self.layout];
    self.collectionView.layoutDelegate = self;
    self.collectionView.delegate = self;
    self.collectionView.dataSource = self;
    self.collectionView.showsVerticalScrollIndicator = YES;
    self.collectionView.showsHorizontalScrollIndicator = NO;
    self.collectionView.keyboardDismissMode = UIScrollViewKeyboardDismissModeInteractive;
    self.collectionView.backgroundColor = [UIColor whiteColor];
    [self.view addSubview:self.collectionView];
    [self.collectionView autoPinWidthToSuperview];
    [self.collectionView autoPinToTopLayoutGuideOfViewController:self withInset:0];

    [self.collectionView applyScrollViewInsetsFix];

    _inputToolbar = [ConversationInputToolbar new];
    self.inputToolbar.inputToolbarDelegate = self;
    self.inputToolbar.inputTextViewDelegate = self;
    [self.collectionView autoPinToBottomLayoutGuideOfViewController:self withInset:0];

    self.loadMoreHeader = [UILabel new];
    self.loadMoreHeader.text = NSLocalizedString(@"CONVERSATION_VIEW_LOADING_MORE_MESSAGES",
        @"Indicates that the app is loading more messages in this conversation.");
    self.loadMoreHeader.textColor = [UIColor ows_materialBlueColor];
    self.loadMoreHeader.textAlignment = NSTextAlignmentCenter;
    self.loadMoreHeader.font = [UIFont ows_mediumFontWithSize:16.f];
    [self.collectionView addSubview:self.loadMoreHeader];
    [self.loadMoreHeader autoPinWidthToWidthOfView:self.view];
    [self.loadMoreHeader autoPinEdgeToSuperviewEdge:ALEdgeTop];
    [self.loadMoreHeader autoSetDimension:ALDimensionHeight toSize:kLoadMoreHeaderHeight];
}

- (BOOL)becomeFirstResponder
{
    DDLogDebug(@"%@ in %s", self.logTag, __PRETTY_FUNCTION__);
    return [super becomeFirstResponder];
}

- (BOOL)resignFirstResponder
{
    DDLogDebug(@"%@ in %s", self.logTag, __PRETTY_FUNCTION__);
    return [super resignFirstResponder];
}

- (BOOL)canBecomeFirstResponder
{
    return YES;
}

- (nullable UIView *)inputAccessoryView
{
    return self.inputToolbar;
}

- (void)registerCellClasses
{
    [self.collectionView registerClass:[OWSSystemMessageCell class]
            forCellWithReuseIdentifier:[OWSSystemMessageCell cellReuseIdentifier]];
    [self.collectionView registerClass:[OWSUnreadIndicatorCell class]
            forCellWithReuseIdentifier:[OWSUnreadIndicatorCell cellReuseIdentifier]];
    [self.collectionView registerClass:[OWSContactOffersCell class]
            forCellWithReuseIdentifier:[OWSContactOffersCell cellReuseIdentifier]];
    [self.collectionView registerClass:[OWSMessageCell class]
            forCellWithReuseIdentifier:[OWSMessageCell cellReuseIdentifier]];
}

- (void)applicationWillEnterForeground:(NSNotification *)notification
{
    [self startReadTimer];
    [self updateCellsVisible];
}

- (void)applicationDidEnterBackground:(NSNotification *)notification
{
    [self updateCellsVisible];
    if (self.hasClearedUnreadMessagesIndicator) {
        self.hasClearedUnreadMessagesIndicator = NO;
        [self.dynamicInteractions clearUnreadIndicatorState];
    }
    [self.cellMediaCache removeAllObjects];
}

- (void)applicationWillResignActive:(NSNotification *)notification
{
    [self updateShouldObserveDBModifications];
    [self cancelVoiceMemo];
    self.isUserScrolling = NO;
    [self saveDraft];
    [self markVisibleMessagesAsRead];
    [self.cellMediaCache removeAllObjects];
    [self cancelReadTimer];
    [self dismissPresentedViewControllerIfNecessary];
}

- (void)applicationDidBecomeActive:(NSNotification *)notification
{
    [self updateShouldObserveDBModifications];
    [self startReadTimer];
}

- (void)dismissPresentedViewControllerIfNecessary
{
    UIViewController *_Nullable presentedViewController = self.presentedViewController;
    if (!presentedViewController) {
        DDLogDebug(@"%@ presentedViewController was nil", self.logTag);
        return;
    }

    if ([presentedViewController isKindOfClass:[UIAlertController class]]) {
        DDLogDebug(@"%@ dismissing presentedViewController: %@", self.logTag, presentedViewController);
        [self dismissViewControllerAnimated:NO completion:nil];
        return;
    }

    if ([presentedViewController isKindOfClass:[UIImagePickerController class]]) {
        DDLogDebug(@"%@ dismissing presentedViewController: %@", self.logTag, presentedViewController);
        [self dismissViewControllerAnimated:NO completion:nil];
        return;
    }
}

- (void)viewWillAppear:(BOOL)animated
{
    DDLogDebug(@"%@ viewWillAppear", self.logTag);

    [self ensureBannerState];

    [super viewWillAppear:animated];

    // In case we're dismissing a CNContactViewController, or DocumentPicker which requires default system appearance
    [UIUtil applySignalAppearence];

    // We need to recheck on every appearance, since the user may have left the group in the settings VC,
    // or on another device.
    [self hideInputIfNeeded];

    self.isViewVisible = YES;

    // We should have already requested contact access at this point, so this should be a no-op
    // unless it ever becomes possible to load this VC without going via the HomeViewController.
    [self.contactsManager requestSystemContactsOnce];

    [self updateDisappearingMessagesConfiguration];

    [self updateBarButtonItems];
    [self updateNavigationTitle];

    // We want to set the initial scroll state the first time we enter the view.
    if (!self.viewHasEverAppeared) {
        [self scrollToDefaultPosition];
    }

    [self updateLastVisibleTimestamp];

    if (!self.viewHasEverAppeared) {
        NSTimeInterval appearenceDuration = CACurrentMediaTime() - self.viewControllerCreatedAt;
        DDLogVerbose(@"%@ First viewWillAppear took: %.2fms", self.logTag, appearenceDuration * 1000);
    }
}

- (NSIndexPath *_Nullable)indexPathOfUnreadMessagesIndicator
{
    NSInteger row = 0;
    for (ConversationViewItem *viewItem in self.viewItems) {
        OWSInteractionType interactionType
            = (viewItem ? viewItem.interaction.interactionType : OWSInteractionType_Unknown);
        if (interactionType == OWSInteractionType_UnreadIndicator) {
            return [NSIndexPath indexPathForRow:row inSection:0];
        }
        row++;
    }
    return nil;
}

- (NSIndexPath *_Nullable)indexPathOfMessageOnOpen
{
    OWSAssert(self.focusMessageIdOnOpen);
    OWSAssert(self.dynamicInteractions.focusMessagePosition);

    if (!self.dynamicInteractions.focusMessagePosition) {
        // This might happen if the focus message has disappeared
        // before this view could appear.
        OWSFail(@"%@ focus message has unknown position.", self.logTag);
        return nil;
    }
    NSUInteger focusMessagePosition = self.dynamicInteractions.focusMessagePosition.unsignedIntegerValue;
    if (focusMessagePosition >= self.viewItems.count) {
        // This might happen if the focus message is outside the maximum
        // valid load window size for this view.
        OWSFail(@"%@ focus message has invalid position.", self.logTag);
        return nil;
    }
    NSInteger row = (NSInteger)((self.viewItems.count - 1) - focusMessagePosition);
    return [NSIndexPath indexPathForRow:row inSection:0];
}

- (void)scrollToDefaultPosition
{
    if (self.isUserScrolling) {
        return;
    }

    NSIndexPath *_Nullable indexPath = nil;
    if (self.focusMessageIdOnOpen) {
        indexPath = [self indexPathOfMessageOnOpen];
    }

    if (!indexPath) {
        indexPath = [self indexPathOfUnreadMessagesIndicator];
    }

    if (indexPath) {
        if (indexPath.section == 0 && indexPath.row == 0) {
            [self.collectionView setContentOffset:CGPointZero animated:NO];
        } else {
            [self.collectionView scrollToItemAtIndexPath:indexPath
                                        atScrollPosition:UICollectionViewScrollPositionTop
                                                animated:NO];
        }
    } else {
        [self scrollToBottomAnimated:NO];
    }
}

- (void)scrollToUnreadIndicatorAnimated
{
    if (self.isUserScrolling) {
        return;
    }

    NSIndexPath *_Nullable indexPath = [self indexPathOfUnreadMessagesIndicator];
    if (indexPath) {
        if (indexPath.section == 0 && indexPath.row == 0) {
            [self.collectionView setContentOffset:CGPointZero animated:YES];
        } else {
            [self.collectionView scrollToItemAtIndexPath:indexPath
                                        atScrollPosition:UICollectionViewScrollPositionTop
                                                animated:YES];
        }
    }
}

- (void)resetContentAndLayout
{
    // Avoid layout corrupt issues and out-of-date message subtitles.
    [self.collectionView.collectionViewLayout invalidateLayout];
    [self.collectionView reloadData];
}

- (void)setUserHasScrolled:(BOOL)userHasScrolled
{
    _userHasScrolled = userHasScrolled;

    [self ensureBannerState];
}

// Returns a collection of the group members who are "no longer verified".
- (NSArray<NSString *> *)noLongerVerifiedRecipientIds
{
    NSMutableArray<NSString *> *result = [NSMutableArray new];
    for (NSString *recipientId in self.thread.recipientIdentifiers) {
        if ([[OWSIdentityManager sharedManager] verificationStateForRecipientId:recipientId]
            == OWSVerificationStateNoLongerVerified) {
            [result addObject:recipientId];
        }
    }
    return [result copy];
}

- (void)ensureBannerState
{
    // This method should be called rarely, so it's simplest to discard and
    // rebuild the indicator view every time.
    [self.bannerView removeFromSuperview];
    self.bannerView = nil;

    if (self.userHasScrolled) {
        return;
    }

    NSArray<NSString *> *noLongerVerifiedRecipientIds = [self noLongerVerifiedRecipientIds];

    if (noLongerVerifiedRecipientIds.count > 0) {
        NSString *message;
        if (noLongerVerifiedRecipientIds.count > 1) {
            message = NSLocalizedString(@"MESSAGES_VIEW_N_MEMBERS_NO_LONGER_VERIFIED",
                @"Indicates that more than one member of this group conversation is no longer verified.");
        } else {
            NSString *recipientId = [noLongerVerifiedRecipientIds firstObject];
            NSString *displayName = [self.contactsManager displayNameForPhoneIdentifier:recipientId];
            NSString *format
                = (self.isGroupConversation ? NSLocalizedString(@"MESSAGES_VIEW_1_MEMBER_NO_LONGER_VERIFIED_FORMAT",
                                                  @"Indicates that one member of this group conversation is no longer "
                                                  @"verified. Embeds {{user's name or phone number}}.")
                                            : NSLocalizedString(@"MESSAGES_VIEW_CONTACT_NO_LONGER_VERIFIED_FORMAT",
                                                  @"Indicates that this 1:1 conversation is no longer verified. Embeds "
                                                  @"{{user's name or phone number}}."));
            message = [NSString stringWithFormat:format, displayName];
        }

        [self createBannerWithTitle:message
                        bannerColor:[UIColor ows_destructiveRedColor]
                        tapSelector:@selector(noLongerVerifiedBannerViewWasTapped:)];
        return;
    }

    NSString *blockStateMessage = nil;
    if ([self isBlockedContactConversation]) {
        blockStateMessage = NSLocalizedString(
            @"MESSAGES_VIEW_CONTACT_BLOCKED", @"Indicates that this 1:1 conversation has been blocked.");
    } else if (self.isGroupConversation) {
        int blockedGroupMemberCount = [self blockedGroupMemberCount];
        if (blockedGroupMemberCount == 1) {
            blockStateMessage = NSLocalizedString(@"MESSAGES_VIEW_GROUP_1_MEMBER_BLOCKED",
                @"Indicates that a single member of this group has been blocked.");
        } else if (blockedGroupMemberCount > 1) {
            blockStateMessage =
                [NSString stringWithFormat:NSLocalizedString(@"MESSAGES_VIEW_GROUP_N_MEMBERS_BLOCKED_FORMAT",
                                               @"Indicates that some members of this group has been blocked. Embeds "
                                               @"{{the number of blocked users in this group}}."),
                          [OWSFormat formatInt:blockedGroupMemberCount]];
        }
    }

    if (blockStateMessage) {
        [self createBannerWithTitle:blockStateMessage
                        bannerColor:[UIColor ows_destructiveRedColor]
                        tapSelector:@selector(blockBannerViewWasTapped:)];
        return;
    }

    if ([ThreadUtil shouldShowGroupProfileBannerInThread:self.thread blockingManager:self.blockingManager]) {
        [self createBannerWithTitle:
                  NSLocalizedString(@"MESSAGES_VIEW_GROUP_PROFILE_WHITELIST_BANNER",
                      @"Text for banner in group conversation view that offers to share your profile with this group.")
                        bannerColor:[UIColor ows_reminderDarkYellowColor]
                        tapSelector:@selector(groupProfileWhitelistBannerWasTapped:)];
        return;
    }
}

- (void)createBannerWithTitle:(NSString *)title bannerColor:(UIColor *)bannerColor tapSelector:(SEL)tapSelector
{
    OWSAssert(title.length > 0);
    OWSAssert(bannerColor);

    UIView *bannerView = [UIView containerView];
    bannerView.backgroundColor = bannerColor;
    bannerView.layer.cornerRadius = 2.5f;

    // Use a shadow to "pop" the indicator above the other views.
    bannerView.layer.shadowColor = [UIColor blackColor].CGColor;
    bannerView.layer.shadowOffset = CGSizeMake(2, 3);
    bannerView.layer.shadowRadius = 2.f;
    bannerView.layer.shadowOpacity = 0.35f;

    UILabel *label = [UILabel new];
    label.font = [UIFont ows_mediumFontWithSize:14.f];
    label.text = title;
    label.textColor = [UIColor whiteColor];
    label.numberOfLines = 0;
    label.lineBreakMode = NSLineBreakByWordWrapping;
    label.textAlignment = NSTextAlignmentCenter;

    UIImage *closeIcon = [UIImage imageNamed:@"banner_close"];
    UIImageView *closeButton = [[UIImageView alloc] initWithImage:closeIcon];
    [bannerView addSubview:closeButton];
    const CGFloat kBannerCloseButtonPadding = 8.f;
    [closeButton autoPinEdgeToSuperviewEdge:ALEdgeTop withInset:kBannerCloseButtonPadding];
    [closeButton autoPinTrailingToSuperviewMarginWithInset:kBannerCloseButtonPadding];
    [closeButton autoSetDimension:ALDimensionWidth toSize:closeIcon.size.width];
    [closeButton autoSetDimension:ALDimensionHeight toSize:closeIcon.size.height];

    [bannerView addSubview:label];
    [label autoPinEdgeToSuperviewEdge:ALEdgeTop withInset:5];
    [label autoPinEdgeToSuperviewEdge:ALEdgeBottom withInset:5];
    const CGFloat kBannerHPadding = 15.f;
    [label autoPinLeadingToSuperviewMarginWithInset:kBannerHPadding];
    const CGFloat kBannerHSpacing = 10.f;
    [closeButton autoPinLeadingToTrailingEdgeOfView:label offset:kBannerHSpacing];

    [bannerView addGestureRecognizer:[[UITapGestureRecognizer alloc] initWithTarget:self action:tapSelector]];

    [self.view addSubview:bannerView];
    [bannerView autoPinToTopLayoutGuideOfViewController:self withInset:10];
    [bannerView autoHCenterInSuperview];

    CGFloat labelDesiredWidth = [label sizeThatFits:CGSizeZero].width;
    CGFloat bannerDesiredWidth
        = (labelDesiredWidth + kBannerHPadding + kBannerHSpacing + closeIcon.size.width + kBannerCloseButtonPadding);
    const CGFloat kMinBannerHMargin = 20.f;
    if (bannerDesiredWidth + kMinBannerHMargin * 2.f >= self.view.width) {
        [bannerView autoPinWidthToSuperviewWithMargin:kMinBannerHMargin];
    }

    [self.view layoutSubviews];

    self.bannerView = bannerView;
}

- (void)blockBannerViewWasTapped:(UIGestureRecognizer *)sender
{
    if (sender.state != UIGestureRecognizerStateRecognized) {
        return;
    }

    if ([self isBlockedContactConversation]) {
        // If this a blocked 1:1 conversation, offer to unblock the user.
        [self showUnblockContactUI:nil];
    } else if (self.isGroupConversation) {
        // If this a group conversation with at least one blocked member,
        // Show the block list view.
        int blockedGroupMemberCount = [self blockedGroupMemberCount];
        if (blockedGroupMemberCount > 0) {
            BlockListViewController *vc = [[BlockListViewController alloc] init];
            [self.navigationController pushViewController:vc animated:YES];
        }
    }
}

- (void)groupProfileWhitelistBannerWasTapped:(UIGestureRecognizer *)sender
{
    if (sender.state != UIGestureRecognizerStateRecognized) {
        return;
    }

    [self presentAddThreadToProfileWhitelistWithSuccess:^{
        [self ensureBannerState];
    }];
}

- (void)noLongerVerifiedBannerViewWasTapped:(UIGestureRecognizer *)sender
{
    if (sender.state == UIGestureRecognizerStateRecognized) {
        NSArray<NSString *> *noLongerVerifiedRecipientIds = [self noLongerVerifiedRecipientIds];
        if (noLongerVerifiedRecipientIds.count < 1) {
            return;
        }
        BOOL hasMultiple = noLongerVerifiedRecipientIds.count > 1;

        UIAlertController *actionSheetController =
            [UIAlertController alertControllerWithTitle:nil
                                                message:nil
                                         preferredStyle:UIAlertControllerStyleActionSheet];

        __weak ConversationViewController *weakSelf = self;
        UIAlertAction *verifyAction = [UIAlertAction
            actionWithTitle:(hasMultiple ? NSLocalizedString(@"VERIFY_PRIVACY_MULTIPLE",
                                               @"Label for button or row which allows users to verify the safety "
                                               @"numbers of multiple users.")
                                         : NSLocalizedString(@"VERIFY_PRIVACY",
                                               @"Label for button or row which allows users to verify the safety "
                                               @"number of another user."))style:UIAlertActionStyleDefault
                    handler:^(UIAlertAction *_Nonnull action) {
                        [weakSelf showNoLongerVerifiedUI];
                    }];
        [actionSheetController addAction:verifyAction];

        UIAlertAction *dismissAction = [UIAlertAction actionWithTitle:CommonStrings.dismissButton
                                                                style:UIAlertActionStyleCancel
                                                              handler:^(UIAlertAction *_Nonnull action) {
                                                                  [weakSelf resetVerificationStateToDefault];
                                                              }];
        [actionSheetController addAction:dismissAction];

        [self dismissKeyBoard];
        [self presentViewController:actionSheetController animated:YES completion:nil];
    }
}

- (void)resetVerificationStateToDefault
{
    OWSAssertIsOnMainThread();

    NSArray<NSString *> *noLongerVerifiedRecipientIds = [self noLongerVerifiedRecipientIds];
    for (NSString *recipientId in noLongerVerifiedRecipientIds) {
        OWSAssert(recipientId.length > 0);

        OWSRecipientIdentity *_Nullable recipientIdentity =
            [[OWSIdentityManager sharedManager] recipientIdentityForRecipientId:recipientId];
        OWSAssert(recipientIdentity);

        NSData *identityKey = recipientIdentity.identityKey;
        OWSAssert(identityKey.length > 0);
        if (identityKey.length < 1) {
            continue;
        }

        [OWSIdentityManager.sharedManager setVerificationState:OWSVerificationStateDefault
                                                   identityKey:identityKey
                                                   recipientId:recipientId
                                         isUserInitiatedChange:YES];
    }
}

- (void)showUnblockContactUI:(nullable BlockActionCompletionBlock)completionBlock
{
    OWSAssert([self.thread isKindOfClass:[TSContactThread class]]);

    self.userHasScrolled = NO;

    // To avoid "noisy" animations (hiding the keyboard before showing
    // the action sheet, re-showing it after), hide the keyboard before
    // showing the "unblock" action sheet.
    //
    // Unblocking is a rare interaction, so it's okay to leave the keyboard
    // hidden.
    [self dismissKeyBoard];

    NSString *contactIdentifier = ((TSContactThread *)self.thread).contactIdentifier;
    [BlockListUIUtils showUnblockPhoneNumberActionSheet:contactIdentifier
                                     fromViewController:self
                                        blockingManager:_blockingManager
                                        contactsManager:_contactsManager
                                        completionBlock:completionBlock];
}

- (BOOL)isBlockedContactConversation
{
    if (![self.thread isKindOfClass:[TSContactThread class]]) {
        return NO;
    }
    NSString *contactIdentifier = ((TSContactThread *)self.thread).contactIdentifier;
    return [[_blockingManager blockedPhoneNumbers] containsObject:contactIdentifier];
}

- (int)blockedGroupMemberCount
{
    OWSAssert(self.isGroupConversation);
    OWSAssert([self.thread isKindOfClass:[TSGroupThread class]]);

    TSGroupThread *groupThread = (TSGroupThread *)self.thread;
    int blockedMemberCount = 0;
    NSArray<NSString *> *blockedPhoneNumbers = [_blockingManager blockedPhoneNumbers];
    for (NSString *contactIdentifier in groupThread.groupModel.groupMemberIds) {
        if ([blockedPhoneNumbers containsObject:contactIdentifier]) {
            blockedMemberCount++;
        }
    }
    return blockedMemberCount;
}

- (void)startReadTimer
{
    [self.readTimer invalidate];
    self.readTimer = [NSTimer weakScheduledTimerWithTimeInterval:3.f
                                                          target:self
                                                        selector:@selector(readTimerDidFire)
                                                        userInfo:nil
                                                         repeats:YES];
}

- (void)readTimerDidFire
{
    [self markVisibleMessagesAsRead];
}

- (void)cancelReadTimer
{
    [self.readTimer invalidate];
    self.readTimer = nil;
}

- (void)viewDidAppear:(BOOL)animated
{
    [super viewDidAppear:animated];

    [ProfileFetcherJob runWithThread:self.thread networkManager:self.networkManager];
    [self markVisibleMessagesAsRead];
    [self startReadTimer];
    [self updateNavigationBarSubtitleLabel];
    [self updateBackButtonUnreadCount];
    [self autoLoadMoreIfNecessary];

    switch (self.actionOnOpen) {
        case ConversationViewActionNone:
            break;
        case ConversationViewActionCompose:
            [self popKeyBoard];
            break;
        case ConversationViewActionAudioCall:
            [self startAudioCall];
            break;
        case ConversationViewActionVideoCall:
            [self startVideoCall];
            break;
    }

    // Clear the "on open" state after the view has been presented.
    self.actionOnOpen = ConversationViewActionNone;
<<<<<<< HEAD
    self.focusMessageIdOnOpen = nil;
=======
>>>>>>> 9b948141

    self.isViewCompletelyAppeared = YES;
    self.viewHasEverAppeared = YES;

    // HACK: Because the inputToolbar is the inputAccessoryView, we make some special considertations WRT it's firstResponder status.
    //
    // When a view controller is presented, it is first responder. However if we resign first responder
    // and the view re-appears, without being presented, the inputToolbar can become invisible.
    // e.g. specifically works around the scenario:
    // - Present this VC
    // - Longpress on a message to show edit menu, which entails making the pressed view the first responder.
    // - Begin presenting another view, e.g. swipe-left for details or swipe-right to go back, but quit part way, so that you remain on the conversation view
    // - toolbar will be not be visible unless we reaquire first responder.
    if (!self.isFirstResponder) {
        
        // We don't have to worry about the input toolbar being visible if the inputToolbar.textView is first responder
        // In fact doing so would unnecessarily dismiss the keyboard which is probably not desirable and at least
        // a distracting animation.
        if (!self.inputToolbar.isInputTextViewFirstResponder) {
            DDLogDebug(@"%@ reclaiming first responder to ensure toolbar is shown.", self.logTag);
            [self becomeFirstResponder];
        }
    }
}

// `viewWillDisappear` is called whenever the view *starts* to disappear,
// but, as is the case with the "pan left for message details view" gesture,
// this can be canceled. As such, we shouldn't tear down anything expensive
// until `viewDidDisappear`.
- (void)viewWillDisappear:(BOOL)animated
{
    DDLogDebug(@"%@ viewWillDisappear", self.logTag);

    [super viewWillDisappear:animated];

    self.isViewCompletelyAppeared = NO;
}

- (void)viewDidDisappear:(BOOL)animated
{
    [super viewDidDisappear:animated];
    self.userHasScrolled = NO;
    self.isViewVisible = NO;

    [self.audioAttachmentPlayer stop];
    self.audioAttachmentPlayer = nil;

    [self cancelReadTimer];
    [self saveDraft];
    [self markVisibleMessagesAsRead];
    [self cancelVoiceMemo];
    [self.cellMediaCache removeAllObjects];

    self.isUserScrolling = NO;
}

#pragma mark - Initiliazers

- (void)updateNavigationTitle
{
    NSAttributedString *name;
    if (self.thread.isGroupThread) {
        if (self.thread.name.length == 0) {
            name = [[NSAttributedString alloc] initWithString:[MessageStrings newGroupDefaultTitle]];
        } else {
            name = [[NSAttributedString alloc] initWithString:self.thread.name];
        }
    } else {
        OWSAssert(self.thread.contactIdentifier);
        name = [self.contactsManager
            attributedStringForConversationTitleWithPhoneIdentifier:self.thread.contactIdentifier
                                                        primaryFont:self.headerView.titlePrimaryFont
                                                      secondaryFont:self.headerView.titleSecondaryFont];
    }
    self.title = nil;

    if ([name isEqual:self.headerView.attributedTitle]) {
        return;
    }

    self.headerView.attributedTitle = name;
}

- (void)createHeaderViews
{
    _backButtonUnreadCountView = [UIView new];
    _backButtonUnreadCountView.layer.cornerRadius = self.unreadCountViewDiameter / 2;
    _backButtonUnreadCountView.backgroundColor = [UIColor redColor];
    _backButtonUnreadCountView.hidden = YES;
    _backButtonUnreadCountView.userInteractionEnabled = NO;

    _backButtonUnreadCountLabel = [UILabel new];
    _backButtonUnreadCountLabel.backgroundColor = [UIColor clearColor];
    _backButtonUnreadCountLabel.textColor = [UIColor whiteColor];
    _backButtonUnreadCountLabel.font = [UIFont systemFontOfSize:11];
    _backButtonUnreadCountLabel.textAlignment = NSTextAlignmentCenter;

    ConversationHeaderView *headerView =
        [[ConversationHeaderView alloc] initWithThread:self.thread contactsManager:self.contactsManager];
    self.headerView = headerView;

    headerView.delegate = self;
    self.navigationItem.titleView = headerView;

    if (@available(iOS 11, *)) {
        // Do nothing, we use autolayout/intrinsic content size to grow
    } else {
        // Request "full width" title; the navigation bar will truncate this
        // to fit between the left and right buttons.
        CGSize screenSize = [UIScreen mainScreen].bounds.size;
        CGRect headerFrame = CGRectMake(0, 0, screenSize.width, 44);
        headerView.frame = headerFrame;
    }

#ifdef USE_DEBUG_UI
    [headerView addGestureRecognizer:[[UILongPressGestureRecognizer alloc]
                                         initWithTarget:self
                                                 action:@selector(navigationTitleLongPressed:)]];
#endif


    [self updateNavigationBarSubtitleLabel];
}

- (CGFloat)unreadCountViewDiameter
{
    return 16;
}

- (void)createBackButton
{
    UIBarButtonItem *backItem = [self createOWSBackButton];
    if (backItem.customView) {
        // This method gets called multiple times, so it's important we re-layout the unread badge
        // with respect to the new backItem.
        [backItem.customView addSubview:_backButtonUnreadCountView];
        // TODO: The back button assets are assymetrical.  There are strong reasons
        // to use spacing in the assets to manipulate the size and positioning of
        // bar button items, but it means we'll probably need separate RTL and LTR
        // flavors of these assets.
        [_backButtonUnreadCountView autoPinEdgeToSuperviewEdge:ALEdgeTop withInset:-6];
        [_backButtonUnreadCountView autoPinLeadingToSuperviewMarginWithInset:1];
        [_backButtonUnreadCountView autoSetDimension:ALDimensionHeight toSize:self.unreadCountViewDiameter];
        // We set a min width, but we will also pin to our subview label, so we can grow to accommodate multiple digits.
        [_backButtonUnreadCountView autoSetDimension:ALDimensionWidth
                                              toSize:self.unreadCountViewDiameter
                                            relation:NSLayoutRelationGreaterThanOrEqual];

        [_backButtonUnreadCountView addSubview:_backButtonUnreadCountLabel];
        [_backButtonUnreadCountLabel autoPinWidthToSuperviewWithMargin:4];
        [_backButtonUnreadCountLabel autoPinHeightToSuperview];

        // Initialize newly created unread count badge to accurately reflect the current unread count.
        [self updateBackButtonUnreadCount];
    }

    self.navigationItem.leftBarButtonItem = backItem;
}

- (void)windowManagerCallDidChange:(NSNotification *)notification
{
    [self updateBarButtonItems];
}

- (void)updateBarButtonItems
{
    if (self.userLeftGroup) {
        self.navigationItem.rightBarButtonItems = @[];
        return;
    }

    const CGFloat kBarButtonSize = 44;
    NSMutableArray<UIBarButtonItem *> *barButtons = [NSMutableArray new];
    if ([self canCall]) {
        // We use UIButtons with [UIBarButtonItem initWithCustomView:...] instead of
        // UIBarButtonItem in order to ensure that these buttons are spaced tightly.
        // The contents of the navigation bar are cramped in this view.
        UIButton *callButton = [UIButton buttonWithType:UIButtonTypeCustom];
        UIImage *image = [[UIImage imageNamed:@"button_phone_white"] imageWithRenderingMode:UIImageRenderingModeAlwaysTemplate];
        [callButton setImage:image forState:UIControlStateNormal];
        
        if (OWSWindowManager.sharedManager.hasCall) {
            callButton.enabled = NO;
            callButton.userInteractionEnabled = NO;
            callButton.tintColor = UIColor.lightGrayColor;
        } else {
            callButton.enabled = YES;
            callButton.userInteractionEnabled = YES;
            callButton.tintColor = UIColor.whiteColor;
        }

        UIEdgeInsets imageEdgeInsets = UIEdgeInsetsZero;
        
        // We normally would want to use left and right insets that ensure the button
        // is square and the icon is centered.  However UINavigationBar doesn't offer us
        // control over the margins and spacing of its content, and the buttons end up
        // too far apart and too far from the edge of the screen. So we use a smaller
        // right inset tighten up the layout.
        imageEdgeInsets.left = round((kBarButtonSize - image.size.width) * 0.5f);
        imageEdgeInsets.right = round((kBarButtonSize - (image.size.width + imageEdgeInsets.left)) * 0.5f);
        imageEdgeInsets.top = round((kBarButtonSize - image.size.height) * 0.5f);
        imageEdgeInsets.bottom = round(kBarButtonSize - (image.size.height + imageEdgeInsets.top));
        callButton.imageEdgeInsets = imageEdgeInsets;
        callButton.accessibilityLabel = NSLocalizedString(@"CALL_LABEL", "Accessibility label for placing call button");
        [callButton addTarget:self action:@selector(startAudioCall) forControlEvents:UIControlEventTouchUpInside];
        callButton.frame = CGRectMake(0,
            0,
            round(image.size.width + imageEdgeInsets.left + imageEdgeInsets.right),
            round(image.size.height + imageEdgeInsets.top + imageEdgeInsets.bottom));
        [barButtons addObject:[[UIBarButtonItem alloc] initWithCustomView:callButton]];
    }

    if (self.disappearingMessagesConfiguration.isEnabled) {
        DisappearingTimerConfigurationView *timerView = [[DisappearingTimerConfigurationView alloc]
            initWithDurationSeconds:self.disappearingMessagesConfiguration.durationSeconds];
        timerView.delegate = self;
        timerView.tintColor = UIColor.whiteColor;

        // As of iOS11, we can size barButton item custom views with autoLayout.
        // Before that, though we can still use autoLayout *within* the customView,
        // setting the view's size with constraints causes the customView to be temporarily
        // laid out with a misplaced origin.
        if (@available(iOS 11.0, *)) {
            [timerView autoSetDimensionsToSize:CGSizeMake(36, 44)];
        } else {
            timerView.frame = CGRectMake(0, 0, 36, 44);
        }

        [barButtons addObject:[[UIBarButtonItem alloc] initWithCustomView:timerView]];
    }

    self.navigationItem.rightBarButtonItems = [barButtons copy];
}

- (void)updateNavigationBarSubtitleLabel
{
    NSMutableAttributedString *subtitleText = [NSMutableAttributedString new];

    if (self.thread.isMuted) {
        // Show a "mute" icon before the navigation bar subtitle if this thread is muted.
        [subtitleText
            appendAttributedString:[[NSAttributedString alloc]
                                       initWithString:@"\ue067  "
                                           attributes:@{
                                               NSFontAttributeName : [UIFont ows_elegantIconsFont:7.f],
                                               NSForegroundColorAttributeName : [UIColor colorWithWhite:0.9f alpha:1.f],
                                           }]];
    }

    BOOL isVerified = YES;
    for (NSString *recipientId in self.thread.recipientIdentifiers) {
        if ([[OWSIdentityManager sharedManager] verificationStateForRecipientId:recipientId]
            != OWSVerificationStateVerified) {
            isVerified = NO;
            break;
        }
    }
    if (isVerified) {
        // Show a "checkmark" icon before the navigation bar subtitle if this thread is verified.
        [subtitleText
            appendAttributedString:[[NSAttributedString alloc]
                                       initWithString:@"\uf00c "
                                           attributes:@{
                                               NSFontAttributeName : [UIFont ows_fontAwesomeFont:10.f],
                                               NSForegroundColorAttributeName : [UIColor colorWithWhite:0.9f alpha:1.f],
                                           }]];
    }

    if (self.userLeftGroup) {
        [subtitleText
            appendAttributedString:[[NSAttributedString alloc]
                                       initWithString:NSLocalizedString(@"GROUP_YOU_LEFT", @"")
                                           attributes:@{
                                               NSFontAttributeName : self.headerView.subtitleFont,
                                               NSForegroundColorAttributeName : [UIColor colorWithWhite:0.9f alpha:1.f],
                                           }]];
    } else {
        [subtitleText appendAttributedString:
                          [[NSAttributedString alloc]
                              initWithString:NSLocalizedString(@"MESSAGES_VIEW_TITLE_SUBTITLE",
                                                 @"The subtitle for the messages view title indicates that the "
                                                 @"title can be tapped to access settings for this conversation.")
                                  attributes:@{
                                      NSFontAttributeName : self.headerView.subtitleFont,
                                      NSForegroundColorAttributeName : [UIColor colorWithWhite:0.9f alpha:1.f],
                                  }]];
    }

    self.headerView.attributedSubtitle = subtitleText;
}


#pragma mark - Identity

/**
 * Shows confirmation dialog if at least one of the recipient id's is not confirmed.
 *
 * returns YES if an alert was shown
 *          NO if there were no unconfirmed identities
 */
- (BOOL)showSafetyNumberConfirmationIfNecessaryWithConfirmationText:(NSString *)confirmationText
                                                         completion:(void (^)(BOOL didConfirmIdentity))completionHandler
{
    return [SafetyNumberConfirmationAlert presentAlertIfNecessaryWithRecipientIds:self.thread.recipientIdentifiers
        confirmationText:confirmationText
        contactsManager:self.contactsManager
        completion:^(BOOL didShowAlert) {
            // Pre iOS-11, the keyboard and inputAccessoryView will obscure the alert if the keyboard is up when the
            // alert is presented, so after hiding it, we regain first responder here.
            if (@available(iOS 11.0, *)) {
                // do nothing
            } else {
                [self becomeFirstResponder];
            }
            completionHandler(didShowAlert);
        }
        beforePresentationHandler:^(void) {
            if (@available(iOS 11.0, *)) {
                // do nothing
            } else {
                // Pre iOS-11, the keyboard and inputAccessoryView will obscure the alert if the keyboard is up when the
                // alert is presented.
                [self dismissKeyBoard];
                [self resignFirstResponder];
            }
        }];
}

- (void)showFingerprintWithRecipientId:(NSString *)recipientId
{
    // Ensure keyboard isn't hiding the "safety numbers changed" interaction when we
    // return from FingerprintViewController.
    [self dismissKeyBoard];

    [FingerprintViewController presentFromViewController:self recipientId:recipientId];
}

#pragma mark - Calls

- (void)startAudioCall
{
    [self callWithVideo:NO];
}

- (void)startVideoCall
{
    [self callWithVideo:YES];
}

- (void)callWithVideo:(BOOL)isVideo
{
    OWSAssert([self.thread isKindOfClass:[TSContactThread class]]);

    if (![self canCall]) {
        DDLogWarn(@"Tried to initiate a call but thread is not callable.");
        return;
    }

    __weak ConversationViewController *weakSelf = self;
    if ([self isBlockedContactConversation]) {
        [self showUnblockContactUI:^(BOOL isBlocked) {
            if (!isBlocked) {
                [weakSelf callWithVideo:isVideo];
            }
        }];
        return;
    }

    BOOL didShowSNAlert =
        [self showSafetyNumberConfirmationIfNecessaryWithConfirmationText:[CallStrings confirmAndCallButtonTitle]
                                                               completion:^(BOOL didConfirmIdentity) {
                                                                   if (didConfirmIdentity) {
                                                                       [weakSelf callWithVideo:isVideo];
                                                                   }
                                                               }];
    if (didShowSNAlert) {
        return;
    }

    [self.outboundCallInitiator initiateCallWithRecipientId:self.thread.contactIdentifier isVideo:isVideo];
}

- (BOOL)canCall
{
    return !(self.isGroupConversation ||
        [((TSContactThread *)self.thread).contactIdentifier isEqualToString:[TSAccountManager localNumber]]);
}

#pragma mark - Dynamic Text

/**
 Called whenever the user manually changes the dynamic type options inside Settings.

 @param notification NSNotification with the dynamic type change information.
 */
- (void)didChangePreferredContentSize:(NSNotification *)notification
{
    DDLogInfo(@"%@ didChangePreferredContentSize", self.logTag);

    // Evacuate cached cell sizes.
    for (ConversationViewItem *viewItem in self.viewItems) {
        [viewItem clearCachedLayoutState];
    }
    [self resetContentAndLayout];
    [self.inputToolbar updateFontSizes];
}

#pragma mark - Actions

- (void)showNoLongerVerifiedUI
{
    NSArray<NSString *> *noLongerVerifiedRecipientIds = [self noLongerVerifiedRecipientIds];
    if (noLongerVerifiedRecipientIds.count > 1) {
        [self showConversationSettingsAndShowVerification:YES];
    } else if (noLongerVerifiedRecipientIds.count == 1) {
        // Pick one in an arbitrary but deterministic manner.
        NSString *recipientId = noLongerVerifiedRecipientIds.lastObject;
        [self showFingerprintWithRecipientId:recipientId];
    }
}

- (void)showConversationSettings
{
    [self showConversationSettingsAndShowVerification:NO];
}

- (void)showConversationSettingsAndShowVerification:(BOOL)showVerification
{
    if (self.userLeftGroup) {
        DDLogDebug(@"%@ Ignoring request to show conversation settings, since user left group", self.logTag);
        return;
    }

    OWSConversationSettingsViewController *settingsVC = [OWSConversationSettingsViewController new];
    settingsVC.conversationSettingsViewDelegate = self;
    [settingsVC configureWithThread:self.thread uiDatabaseConnection:self.uiDatabaseConnection];
    settingsVC.showVerificationOnAppear = showVerification;
    [self.navigationController pushViewController:settingsVC animated:YES];
}

#pragma mark - DisappearingTimerConfigurationViewDelegate

- (void)disappearingTimerConfigurationViewWasTapped:(DisappearingTimerConfigurationView *)disappearingTimerView
{
    DDLogDebug(@"%@ Tapped timer in navbar", self.logTag);
    [self showConversationSettings];
}

#pragma mark - Load More

- (void)autoLoadMoreIfNecessary
{
    BOOL isMainAppAndActive = CurrentAppContext().isMainAppAndActive;
    if (self.isUserScrolling || !self.isViewVisible || !isMainAppAndActive) {
        return;
    }
    if (!self.showLoadMoreHeader) {
        return;
    }
    static const CGFloat kThreshold = 50.f;
    if (self.collectionView.contentOffset.y < kThreshold) {
        [self loadAnotherPageOfMessages];
    }
}

- (void)loadAnotherPageOfMessages
{
    BOOL hasEarlierUnseenMessages = self.dynamicInteractions.hasMoreUnseenMessages;

    [self loadNMoreMessages:kYapDatabasePageSize];

    // Don’t auto-scroll after “loading more messages” unless we have “more unseen messages”.
    //
    // Otherwise, tapping on "load more messages" autoscrolls you downward which is completely wrong.
<<<<<<< HEAD
    if (hasEarlierUnseenMessages && !self.focusMessageIdOnOpen) {
=======
    if (hasEarlierUnseenMessages) {
        // Ensure view items are updated before trying to scroll to the
        // unread indicator.
        [[OWSPrimaryStorage sharedManager] updateUIDatabaseConnectionToLatest];

>>>>>>> 9b948141
        [self scrollToUnreadIndicatorAnimated];
    }
}

- (void)loadNMoreMessages:(NSUInteger)numberOfMessagesToLoad
{
    // We want to restore the current scroll state after we update the range, update
    // the dynamic interactions and re-layout.  Here we take a "before" snapshot.
    CGFloat scrollDistanceToBottom = self.safeContentHeight - self.collectionView.contentOffset.y;

    self.lastRangeLength = MIN(self.lastRangeLength + numberOfMessagesToLoad, (NSUInteger)kYapDatabaseRangeMaxLength);

    [self resetMappings];

    [self.layout prepareLayout];

    self.collectionView.contentOffset = CGPointMake(0, self.safeContentHeight - scrollDistanceToBottom);
}

- (void)updateShowLoadMoreHeader
{
    if (self.lastRangeLength == kYapDatabaseRangeMaxLength) {
        self.showLoadMoreHeader = NO;
        return;
    }

    NSUInteger loadWindowSize = [self.messageMappings numberOfItemsInGroup:self.thread.uniqueId];
    __block NSUInteger totalMessageCount;
    [self.uiDatabaseConnection readWithBlock:^(YapDatabaseReadTransaction *transaction) {
        totalMessageCount =
            [[transaction ext:TSMessageDatabaseViewExtensionName] numberOfItemsInGroup:self.thread.uniqueId];
    }];
    self.showLoadMoreHeader = loadWindowSize < totalMessageCount;
}

- (void)setShowLoadMoreHeader:(BOOL)showLoadMoreHeader
{
    BOOL valueChanged = _showLoadMoreHeader != showLoadMoreHeader;

    _showLoadMoreHeader = showLoadMoreHeader;

    self.loadMoreHeader.hidden = !showLoadMoreHeader;
    self.loadMoreHeader.userInteractionEnabled = showLoadMoreHeader;

    if (valueChanged) {
        [self.collectionView.collectionViewLayout invalidateLayout];
        [self.collectionView reloadData];
    }
}

- (void)updateDisappearingMessagesConfiguration
{
    [self.uiDatabaseConnection readWithBlock:^(YapDatabaseReadTransaction *_Nonnull transaction) {
        self.disappearingMessagesConfiguration =
            [OWSDisappearingMessagesConfiguration fetchObjectWithUniqueID:self.thread.uniqueId transaction:transaction];
    }];
}

- (void)setDisappearingMessagesConfiguration:
    (nullable OWSDisappearingMessagesConfiguration *)disappearingMessagesConfiguration
{
    if (_disappearingMessagesConfiguration.isEnabled == disappearingMessagesConfiguration.isEnabled
        && _disappearingMessagesConfiguration.durationSeconds == disappearingMessagesConfiguration.durationSeconds) {
        return;
    }

    _disappearingMessagesConfiguration = disappearingMessagesConfiguration;
    [self updateBarButtonItems];
}

- (void)updateMessageMappingRangeOptions
{
    NSUInteger rangeLength = 0;
    
    if (self.lastRangeLength == 0) {
        // If this is the first time we're configuring the range length,
        // try to take into account the position of the unread indicator
        // and the "focus message".
        OWSAssert(self.dynamicInteractions);

        if (self.focusMessageIdOnOpen) {
            OWSAssert(self.dynamicInteractions.focusMessagePosition);
            if (self.dynamicInteractions.focusMessagePosition) {
                DDLogVerbose(@"%@ ensuring load of focus message: %@",
                    self.logTag,
                    self.dynamicInteractions.focusMessagePosition);
                rangeLength = MAX(rangeLength, 1 + self.dynamicInteractions.focusMessagePosition.unsignedIntegerValue);
            }
        }

        if (self.dynamicInteractions.unreadIndicatorPosition) {
            NSUInteger unreadIndicatorPosition
                = (NSUInteger)[self.dynamicInteractions.unreadIndicatorPosition longValue];

            // If there is an unread indicator, increase the initial load window
            // to include it.
            OWSAssert(unreadIndicatorPosition > 0);
            OWSAssert(unreadIndicatorPosition <= kYapDatabaseRangeMaxLength);

            // We'd like to include at least N seen messages,
            // to give the user the context of where they left off the conversation.
            const NSUInteger kPreferredSeenMessageCount = 1;
            rangeLength = MAX(rangeLength, unreadIndicatorPosition + kPreferredSeenMessageCount);
        }
    }

    // Always try to load at least a single page of messages.
    rangeLength = MAX(rangeLength, kYapDatabasePageSize);

    // Range size should monotonically increase.
    rangeLength = MAX(rangeLength, self.lastRangeLength);

    // Enforce max range size.
    rangeLength = MIN(rangeLength, kYapDatabaseRangeMaxLength);

    self.lastRangeLength = rangeLength;

    YapDatabaseViewRangeOptions *rangeOptions =
        [YapDatabaseViewRangeOptions flexibleRangeWithLength:rangeLength offset:0 from:YapDatabaseViewEnd];

    rangeOptions.maxLength = MAX(rangeLength, kYapDatabaseRangeMaxLength);
    rangeOptions.minLength = kYapDatabaseRangeMinLength;

    [self.messageMappings setRangeOptions:rangeOptions forGroup:self.thread.uniqueId];
    [self updateShowLoadMoreHeader];
    [self reloadViewItems];
}

#pragma mark Bubble User Actions

- (void)handleFailedDownloadTapForMessage:(TSMessage *)message
                        attachmentPointer:(TSAttachmentPointer *)attachmentPointer
{
    UIAlertController *actionSheetController = [UIAlertController
        alertControllerWithTitle:NSLocalizedString(@"MESSAGES_VIEW_FAILED_DOWNLOAD_ACTIONSHEET_TITLE", comment
                                                   : "Action sheet title after tapping on failed download.")
                         message:nil
                  preferredStyle:UIAlertControllerStyleActionSheet];

    [actionSheetController addAction:[OWSAlerts cancelAction]];

    UIAlertAction *deleteMessageAction = [UIAlertAction actionWithTitle:NSLocalizedString(@"TXT_DELETE_TITLE", @"")
                                                                  style:UIAlertActionStyleDestructive
                                                                handler:^(UIAlertAction *_Nonnull action) {
                                                                    [message remove];
                                                                }];
    [actionSheetController addAction:deleteMessageAction];

    UIAlertAction *retryAction = [UIAlertAction
        actionWithTitle:NSLocalizedString(@"MESSAGES_VIEW_FAILED_DOWNLOAD_RETRY_ACTION", @"Action sheet button text")
                  style:UIAlertActionStyleDefault
                handler:^(UIAlertAction *_Nonnull action) {
                    OWSAttachmentsProcessor *processor =
                        [[OWSAttachmentsProcessor alloc] initWithAttachmentPointer:attachmentPointer
                                                                    networkManager:self.networkManager];
                    [processor fetchAttachmentsForMessage:message
                        primaryStorage:self.primaryStorage
                        success:^(TSAttachmentStream *_Nonnull attachmentStream) {
                            DDLogInfo(
                                @"%@ Successfully redownloaded attachment in thread: %@", self.logTag, message.thread);
                        }
                        failure:^(NSError *_Nonnull error) {
                            DDLogWarn(@"%@ Failed to redownload message with error: %@", self.logTag, error);
                        }];
                }];

    [actionSheetController addAction:retryAction];

    [self dismissKeyBoard];
    [self presentViewController:actionSheetController animated:YES completion:nil];
}

- (void)handleUnsentMessageTap:(TSOutgoingMessage *)message
{
    UIAlertController *actionSheetController =
        [UIAlertController alertControllerWithTitle:message.mostRecentFailureText
                                            message:nil
                                     preferredStyle:UIAlertControllerStyleActionSheet];

    [actionSheetController addAction:[OWSAlerts cancelAction]];

    UIAlertAction *deleteMessageAction = [UIAlertAction actionWithTitle:NSLocalizedString(@"TXT_DELETE_TITLE", @"")
                                                                  style:UIAlertActionStyleDestructive
                                                                handler:^(UIAlertAction *_Nonnull action) {
                                                                    [message remove];
                                                                }];
    [actionSheetController addAction:deleteMessageAction];

    UIAlertAction *resendMessageAction =
        [UIAlertAction actionWithTitle:NSLocalizedString(@"SEND_AGAIN_BUTTON", @"")
                                 style:UIAlertActionStyleDefault
                               handler:^(UIAlertAction *_Nonnull action) {
                                   [self.messageSender enqueueMessage:message
                                       success:^{
                                           DDLogInfo(@"%@ Successfully resent failed message.", self.logTag);
                                       }
                                       failure:^(NSError *_Nonnull error) {
                                           DDLogWarn(@"%@ Failed to send message with error: %@", self.logTag, error);
                                       }];
                               }];

    [actionSheetController addAction:resendMessageAction];

    [self dismissKeyBoard];
    [self presentViewController:actionSheetController animated:YES completion:nil];
}

- (void)handleErrorMessageTap:(TSErrorMessage *)message
{
    OWSAssert(message);

    switch (message.errorType) {
        case TSErrorMessageInvalidKeyException:
            break;
        case TSErrorMessageNonBlockingIdentityChange:
            [self tappedNonBlockingIdentityChangeForRecipientId:message.recipientId];
            return;
        case TSErrorMessageWrongTrustedIdentityKey:
            OWSAssert([message isKindOfClass:[TSInvalidIdentityKeyErrorMessage class]]);
            [self tappedInvalidIdentityKeyErrorMessage:(TSInvalidIdentityKeyErrorMessage *)message];
            return;
        case TSErrorMessageMissingKeyId:
            // Unused.
            break;
        case TSErrorMessageNoSession:
            break;
        case TSErrorMessageInvalidMessage:
            [self tappedCorruptedMessage:message];
            return;
        case TSErrorMessageDuplicateMessage:
            // Unused.
            break;
        case TSErrorMessageInvalidVersion:
            break;
        case TSErrorMessageUnknownContactBlockOffer:
            // Unused.
            OWSFail(@"TSErrorMessageUnknownContactBlockOffer");
            return;
        case TSErrorMessageGroupCreationFailed:
            [self resendGroupUpdateForErrorMessage:message];
            return;
    }

    DDLogWarn(@"%@ Unhandled tap for error message:%@", self.logTag, message);
}

- (void)tappedNonBlockingIdentityChangeForRecipientId:(nullable NSString *)signalId
{
    if (signalId == nil) {
        if (self.thread.isGroupThread) {
            // Before 2.13 we didn't track the recipient id in the identity change error.
            DDLogWarn(@"%@ Ignoring tap on legacy nonblocking identity change since it has no signal id", self.logTag);
        } else {
            DDLogInfo(
                @"%@ Assuming tap on legacy nonblocking identity change corresponds to current contact thread: %@",
                self.logTag,
                self.thread.contactIdentifier);
            signalId = self.thread.contactIdentifier;
        }
    }

    [self showFingerprintWithRecipientId:signalId];
}

- (void)handleInfoMessageTap:(TSInfoMessage *)message
{
    OWSAssert(message);

    switch (message.messageType) {
        case TSInfoMessageUserNotRegistered:
            break;
        case TSInfoMessageTypeSessionDidEnd:
            break;
        case TSInfoMessageTypeUnsupportedMessage:
            // Unused.
            break;
        case TSInfoMessageAddToContactsOffer:
            // Unused.
            OWSFail(@"TSInfoMessageAddToContactsOffer");
            return;
        case TSInfoMessageAddUserToProfileWhitelistOffer:
            // Unused.
            OWSFail(@"TSInfoMessageAddUserToProfileWhitelistOffer");
            return;
        case TSInfoMessageAddGroupToProfileWhitelistOffer:
            // Unused.
            OWSFail(@"TSInfoMessageAddGroupToProfileWhitelistOffer");
            return;
        case TSInfoMessageTypeGroupUpdate:
            [self showConversationSettings];
            return;
        case TSInfoMessageTypeGroupQuit:
            break;
        case TSInfoMessageTypeDisappearingMessagesUpdate:
            [self showConversationSettings];
            return;
        case TSInfoMessageVerificationStateChange:
            [self showFingerprintWithRecipientId:((OWSVerificationStateChangeMessage *)message).recipientId];
            break;
    }

    DDLogInfo(@"%@ Unhandled tap for info message:%@", self.logTag, message);
}

- (void)tappedCorruptedMessage:(TSErrorMessage *)message
{
    NSString *alertMessage = [NSString
        stringWithFormat:NSLocalizedString(@"CORRUPTED_SESSION_DESCRIPTION", @"ActionSheet title"), self.thread.name];

    UIAlertController *alertController = [UIAlertController alertControllerWithTitle:nil
                                                                             message:alertMessage
                                                                      preferredStyle:UIAlertControllerStyleAlert];

    [alertController addAction:[OWSAlerts cancelAction]];

    UIAlertAction *resetSessionAction = [UIAlertAction
        actionWithTitle:NSLocalizedString(@"FINGERPRINT_SHRED_KEYMATERIAL_BUTTON", @"")
                  style:UIAlertActionStyleDefault
                handler:^(UIAlertAction *_Nonnull action) {
                    if (![self.thread isKindOfClass:[TSContactThread class]]) {
                        // Corrupt Message errors only appear in contact threads.
                        DDLogError(@"%@ Unexpected request to reset session in group thread. Refusing", self.logTag);
                        return;
                    }
                    TSContactThread *contactThread = (TSContactThread *)self.thread;
                    [OWSSessionResetJob runWithContactThread:contactThread
                                               messageSender:self.messageSender
                                              primaryStorage:self.primaryStorage];
                }];
    [alertController addAction:resetSessionAction];

    [self dismissKeyBoard];
    [self presentViewController:alertController animated:YES completion:nil];
}

- (void)tappedInvalidIdentityKeyErrorMessage:(TSInvalidIdentityKeyErrorMessage *)errorMessage
{
    NSString *keyOwner = [self.contactsManager displayNameForPhoneIdentifier:errorMessage.theirSignalId];
    NSString *titleFormat = NSLocalizedString(@"SAFETY_NUMBERS_ACTIONSHEET_TITLE", @"Action sheet heading");
    NSString *titleText = [NSString stringWithFormat:titleFormat, keyOwner];

    UIAlertController *actionSheetController =
        [UIAlertController alertControllerWithTitle:titleText
                                            message:nil
                                     preferredStyle:UIAlertControllerStyleActionSheet];

    [actionSheetController addAction:[OWSAlerts cancelAction]];

    UIAlertAction *showSafteyNumberAction =
        [UIAlertAction actionWithTitle:NSLocalizedString(@"SHOW_SAFETY_NUMBER_ACTION", @"Action sheet item")
                                 style:UIAlertActionStyleDefault
                               handler:^(UIAlertAction *_Nonnull action) {
                                   DDLogInfo(@"%@ Remote Key Changed actions: Show fingerprint display", self.logTag);
                                   [self showFingerprintWithRecipientId:errorMessage.theirSignalId];
                               }];
    [actionSheetController addAction:showSafteyNumberAction];

    UIAlertAction *acceptSafetyNumberAction =
        [UIAlertAction actionWithTitle:NSLocalizedString(@"ACCEPT_NEW_IDENTITY_ACTION", @"Action sheet item")
                                 style:UIAlertActionStyleDefault
                               handler:^(UIAlertAction *_Nonnull action) {
                                   DDLogInfo(@"%@ Remote Key Changed actions: Accepted new identity key", self.logTag);

                                   // DEPRECATED: we're no longer creating these incoming SN error's per message,
                                   // but there will be some legacy ones in the wild, behind which await
                                   // as-of-yet-undecrypted messages
                                   if ([errorMessage isKindOfClass:[TSInvalidIdentityKeyReceivingErrorMessage class]]) {
                                       [errorMessage acceptNewIdentityKey];
                                   }
                               }];
    [actionSheetController addAction:acceptSafetyNumberAction];

    [self dismissKeyBoard];
    [self presentViewController:actionSheetController animated:YES completion:nil];
}

- (void)handleCallTap:(TSCall *)call
{
    OWSAssert(call);

    if (![self.thread isKindOfClass:[TSContactThread class]]) {
        OWSFail(@"%@ unexpected thread: %@ in %s", self.logTag, self.thread, __PRETTY_FUNCTION__);
        return;
    }

    TSContactThread *contactThread = (TSContactThread *)self.thread;
    NSString *displayName = [self.contactsManager displayNameForPhoneIdentifier:contactThread.contactIdentifier];

    UIAlertController *alertController = [UIAlertController
        alertControllerWithTitle:[CallStrings callBackAlertTitle]
                         message:[NSString stringWithFormat:[CallStrings callBackAlertMessageFormat], displayName]
                  preferredStyle:UIAlertControllerStyleAlert];

    __weak ConversationViewController *weakSelf = self;
    UIAlertAction *callAction = [UIAlertAction actionWithTitle:[CallStrings callBackAlertCallButton]
                                                         style:UIAlertActionStyleDefault
                                                       handler:^(UIAlertAction *_Nonnull action) {
                                                           [weakSelf startAudioCall];
                                                       }];
    [alertController addAction:callAction];
    [alertController addAction:[OWSAlerts cancelAction]];

    [self dismissKeyBoard];
    [self presentViewController:alertController animated:YES completion:nil];
}

#pragma mark - ConversationViewCellDelegate

- (NSAttributedString *)attributedContactOrProfileNameForPhoneIdentifier:(NSString *)recipientId
{
    OWSAssertIsOnMainThread();
    OWSAssert(recipientId.length > 0);

    return [self.contactsManager attributedContactOrProfileNameForPhoneIdentifier:recipientId];
}

- (void)tappedUnknownContactBlockOfferMessage:(OWSContactOffersInteraction *)interaction
{
    if (![self.thread isKindOfClass:[TSContactThread class]]) {
        OWSFail(@"%@ unexpected thread: %@ in %s", self.logTag, self.thread, __PRETTY_FUNCTION__);
        return;
    }
    TSContactThread *contactThread = (TSContactThread *)self.thread;

    NSString *displayName = [self.contactsManager displayNameForPhoneIdentifier:interaction.recipientId];
    NSString *title =
        [NSString stringWithFormat:NSLocalizedString(@"BLOCK_OFFER_ACTIONSHEET_TITLE_FORMAT",
                                       @"Title format for action sheet that offers to block an unknown user."
                                       @"Embeds {{the unknown user's name or phone number}}."),
                  [BlockListUIUtils formatDisplayNameForAlertTitle:displayName]];

    UIAlertController *actionSheetController =
        [UIAlertController alertControllerWithTitle:title message:nil preferredStyle:UIAlertControllerStyleActionSheet];

    [actionSheetController addAction:[OWSAlerts cancelAction]];

    UIAlertAction *blockAction = [UIAlertAction
        actionWithTitle:NSLocalizedString(
                            @"BLOCK_OFFER_ACTIONSHEET_BLOCK_ACTION", @"Action sheet that will block an unknown user.")
                  style:UIAlertActionStyleDestructive
                handler:^(UIAlertAction *_Nonnull action) {
                    DDLogInfo(@"%@ Blocking an unknown user.", self.logTag);
                    [self.blockingManager addBlockedPhoneNumber:interaction.recipientId];
                    // Delete the offers.
                    [self.editingDatabaseConnection readWriteWithBlock:^(YapDatabaseReadWriteTransaction *transaction) {
                        contactThread.hasDismissedOffers = YES;
                        [contactThread saveWithTransaction:transaction];
                        [interaction removeWithTransaction:transaction];
                    }];
                }];
    [actionSheetController addAction:blockAction];

    [self dismissKeyBoard];
    [self presentViewController:actionSheetController animated:YES completion:nil];
}

- (void)tappedAddToContactsOfferMessage:(OWSContactOffersInteraction *)interaction
{
    if (!self.contactsManager.supportsContactEditing) {
        OWSFail(@"%@ Contact editing not supported", self.logTag);
        return;
    }
    if (![self.thread isKindOfClass:[TSContactThread class]]) {
        OWSFail(@"%@ unexpected thread: %@ in %s", self.logTag, self.thread, __PRETTY_FUNCTION__);
        return;
    }
    TSContactThread *contactThread = (TSContactThread *)self.thread;
    [self.contactsViewHelper presentContactViewControllerForRecipientId:contactThread.contactIdentifier
                                                     fromViewController:self
                                                        editImmediately:YES];

    // Delete the offers.
    [self.editingDatabaseConnection readWriteWithBlock:^(YapDatabaseReadWriteTransaction *transaction) {
        contactThread.hasDismissedOffers = YES;
        [contactThread saveWithTransaction:transaction];
        [interaction removeWithTransaction:transaction];
    }];
}

- (void)tappedAddToProfileWhitelistOfferMessage:(OWSContactOffersInteraction *)interaction
{
    // This is accessed via the contact offer. Group whitelisting happens via a different interaction.
    if (![self.thread isKindOfClass:[TSContactThread class]]) {
        OWSFail(@"%@ unexpected thread: %@ in %s", self.logTag, self.thread, __PRETTY_FUNCTION__);
        return;
    }
    TSContactThread *contactThread = (TSContactThread *)self.thread;

    [self presentAddThreadToProfileWhitelistWithSuccess:^() {
        // Delete the offers.
        [self.editingDatabaseConnection readWriteWithBlock:^(YapDatabaseReadWriteTransaction *transaction) {
            contactThread.hasDismissedOffers = YES;
            [contactThread saveWithTransaction:transaction];
            [interaction removeWithTransaction:transaction];
        }];
    }];
}

- (void)presentAddThreadToProfileWhitelistWithSuccess:(void (^)(void))successHandler
{
    [[OWSProfileManager sharedManager] presentAddThreadToProfileWhitelist:self.thread
                                                       fromViewController:self
                                                                  success:successHandler];
}

#pragma mark - OWSMessageBubbleViewDelegate

- (void)didTapImageViewItem:(ConversationViewItem *)viewItem
           attachmentStream:(TSAttachmentStream *)attachmentStream
                  imageView:(UIView *)imageView
{
    OWSAssertIsOnMainThread();
    OWSAssert(viewItem);
    OWSAssert(attachmentStream);
    OWSAssert(imageView);

    [self dismissKeyBoard];

    // In case we were presenting edit menu, we need to become first responder before presenting another VC
    // else UIKit won't restore first responder status to us when the presented VC is dismissed.
    if (!self.isFirstResponder) {
        [self becomeFirstResponder];
    }

    if (![viewItem.interaction isKindOfClass:[TSMessage class]]) {
        OWSFail(@"Unexpected viewItem.interaction");
        return;
    }
    TSMessage *mediaMessage = (TSMessage *)viewItem.interaction;

    MediaGalleryViewController *vc = [[MediaGalleryViewController alloc]
              initWithThread:self.thread
        uiDatabaseConnection:self.uiDatabaseConnection
                     options:MediaGalleryOptionSliderEnabled | MediaGalleryOptionShowAllMediaButton];

    [vc presentDetailViewFromViewController:self mediaMessage:mediaMessage replacingView:imageView];
}

- (void)didTapVideoViewItem:(ConversationViewItem *)viewItem
           attachmentStream:(TSAttachmentStream *)attachmentStream
                  imageView:(UIImageView *)imageView
{
    OWSAssertIsOnMainThread();
    OWSAssert(viewItem);
    OWSAssert(attachmentStream);

    [self dismissKeyBoard];
    // In case we were presenting edit menu, we need to become first responder before presenting another VC
    // else UIKit won't restore first responder status to us when the presented VC is dismissed.
    if (!self.isFirstResponder) {
        [self becomeFirstResponder];
    }

    if (![viewItem.interaction isKindOfClass:[TSMessage class]]) {
        OWSFail(@"Unexpected viewItem.interaction");
        return;
    }
    TSMessage *mediaMessage = (TSMessage *)viewItem.interaction;

    MediaGalleryViewController *vc = [[MediaGalleryViewController alloc]
              initWithThread:self.thread
        uiDatabaseConnection:self.uiDatabaseConnection
                     options:MediaGalleryOptionSliderEnabled | MediaGalleryOptionShowAllMediaButton];

    [vc presentDetailViewFromViewController:self mediaMessage:mediaMessage replacingView:imageView];
}

- (void)didTapAudioViewItem:(ConversationViewItem *)viewItem attachmentStream:(TSAttachmentStream *)attachmentStream
{
    OWSAssertIsOnMainThread();
    OWSAssert(viewItem);
    OWSAssert(attachmentStream);

    NSFileManager *fileManager = [NSFileManager defaultManager];
    if (![fileManager fileExistsAtPath:[attachmentStream.mediaURL path]]) {
        OWSFail(@"%@ Missing video file: %@", self.logTag, attachmentStream.mediaURL);
    }

    [self dismissKeyBoard];

    if (self.audioAttachmentPlayer) {
        // Is this player associated with this media adapter?
        if (self.audioAttachmentPlayer.owner == viewItem) {
            // Tap to pause & unpause.
            [self.audioAttachmentPlayer togglePlayState];
            return;
        }
        [self.audioAttachmentPlayer stop];
        self.audioAttachmentPlayer = nil;
    }
    self.audioAttachmentPlayer = [[OWSAudioPlayer alloc] initWithMediaUrl:attachmentStream.mediaURL delegate:viewItem];
    // Associate the player with this media adapter.
    self.audioAttachmentPlayer.owner = viewItem;
    [self.audioAttachmentPlayer playWithPlaybackAudioCategory];
}

- (void)didTapTruncatedTextMessage:(ConversationViewItem *)conversationItem
{
    OWSAssertIsOnMainThread();
    OWSAssert(conversationItem);
    OWSAssert([conversationItem.interaction isKindOfClass:[TSMessage class]]);

    LongTextViewController *view = [[LongTextViewController alloc] initWithViewItem:conversationItem];
    [self.navigationController pushViewController:view animated:YES];
}

- (void)didTapContactShareViewItem:(ConversationViewItem *)conversationItem
{
    OWSAssertIsOnMainThread();
    OWSAssert(conversationItem);
    OWSAssert(conversationItem.contactShare);
    OWSAssert([conversationItem.interaction isKindOfClass:[TSMessage class]]);

    ContactViewController *view = [[ContactViewController alloc] initWithContactShare:conversationItem.contactShare];
    [self.navigationController pushViewController:view animated:YES];
}

- (void)didTapSendMessageToContactShare:(ContactShareViewModel *)contactShare
{
    OWSAssertIsOnMainThread();
    OWSAssert(contactShare);

    [self.contactShareViewHelper sendMessageWithContactShare:contactShare fromViewController:self];
}

- (void)didTapSendInviteToContactShare:(ContactShareViewModel *)contactShare
{
    OWSAssertIsOnMainThread();
    OWSAssert(contactShare);

    [self.contactShareViewHelper showInviteContactWithContactShare:contactShare fromViewController:self];
}

- (void)didTapShowAddToContactUIForContactShare:(ContactShareViewModel *)contactShare
{
    OWSAssertIsOnMainThread();
    OWSAssert(contactShare);

    [self.contactShareViewHelper showAddToContactsWithContactShare:contactShare fromViewController:self];
}

- (void)didTapFailedIncomingAttachment:(ConversationViewItem *)viewItem
                     attachmentPointer:(TSAttachmentPointer *)attachmentPointer
{
    OWSAssertIsOnMainThread();
    OWSAssert(viewItem);
    OWSAssert(attachmentPointer);

    // Restart failed downloads
    TSMessage *message = (TSMessage *)viewItem.interaction;
    [self handleFailedDownloadTapForMessage:message attachmentPointer:attachmentPointer];
}

- (void)didTapFailedOutgoingMessage:(TSOutgoingMessage *)message
{
    OWSAssertIsOnMainThread();
    OWSAssert(message);

    [self handleUnsentMessageTap:message];
}

- (void)didTapConversationItem:(ConversationViewItem *)viewItem
                                 quotedReply:(OWSQuotedReplyModel *)quotedReply
    failedThumbnailDownloadAttachmentPointer:(TSAttachmentPointer *)attachmentPointer
{
    OWSAssertIsOnMainThread();
    OWSAssert(viewItem);
    OWSAssert(attachmentPointer);

    TSMessage *message = (TSMessage *)viewItem.interaction;
    if (![message isKindOfClass:[TSMessage class]]) {
        OWSFail(@"%@ in %s message had unexpected class: %@", self.logTag, __PRETTY_FUNCTION__, message.class);
        return;
    }

    OWSAttachmentsProcessor *processor =
        [[OWSAttachmentsProcessor alloc] initWithAttachmentPointer:attachmentPointer
                                                    networkManager:self.networkManager];

    [self.editingDatabaseConnection asyncReadWriteWithBlock:^(YapDatabaseReadWriteTransaction *_Nonnull transaction) {
        [processor fetchAttachmentsForMessage:nil
            transaction:transaction
            success:^(TSAttachmentStream *_Nonnull attachmentStream) {
                [self.editingDatabaseConnection
                    asyncReadWriteWithBlock:^(YapDatabaseReadWriteTransaction *_Nonnull postSuccessTransaction) {
                        [message setQuotedMessageThumbnailAttachmentStream:attachmentStream];
                        [message saveWithTransaction:postSuccessTransaction];
                    }];
            }
            failure:^(NSError *_Nonnull error) {
                DDLogWarn(@"%@ Failed to redownload thumbnail with error: %@", self.logTag, error);
                [self.editingDatabaseConnection
                    asyncReadWriteWithBlock:^(YapDatabaseReadWriteTransaction *_Nonnull postSuccessTransaction) {
                        [message touchWithTransaction:transaction];
                    }];
            }];
    }];
}

- (void)didTapConversationItem:(ConversationViewItem *)viewItem quotedReply:(OWSQuotedReplyModel *)quotedReply
{
    OWSAssertIsOnMainThread();
    OWSAssert(viewItem);
    OWSAssert(quotedReply);
    OWSAssert(quotedReply.timestamp > 0);
    OWSAssert(quotedReply.authorId.length > 0);

    // We try to find the index of the item within the current thread's
    // interactions that includes the "quoted interaction".
    //
    // NOTE: There are two indices:
    //
    // * The "group index" of the member of the database views group at
    //   the db conneciton's current checkpoint.
    // * The "index row/section" in the message mapping.
    //
    // NOTE: Since the range _IS NOT_ filtered by author,
    // and timestamp collisions are possible, it's possible
    // for:
    //
    // * The range to include more than the "quoted interaction".
    // * The range to be non-empty but NOT include the "quoted interaction",
    //   although this would be a bug.
    __block TSInteraction *_Nullable quotedInteraction;
    __block NSUInteger threadInteractionCount = 0;
    __block NSNumber *_Nullable groupIndex = nil;

    [self.uiDatabaseConnection readWithBlock:^(YapDatabaseReadTransaction *transaction) {
        quotedInteraction = [ThreadUtil findInteractionInThreadByTimestamp:quotedReply.timestamp
                                                                  authorId:quotedReply.authorId
                                                            threadUniqueId:self.thread.uniqueId
                                                               transaction:transaction];
        if (!quotedInteraction) {
            return;
        }

        YapDatabaseAutoViewTransaction *_Nullable extension =
            [transaction extension:TSMessageDatabaseViewExtensionName];
        if (!extension) {
            OWSFail(@"%@ Couldn't load view.", self.logTag);
            return;
        }

        threadInteractionCount = [extension numberOfItemsInGroup:self.thread.uniqueId];

        groupIndex = [self findGroupIndexOfThreadInteraction:quotedInteraction transaction:transaction];
    }];

    if (!quotedInteraction || !groupIndex) {
        DDLogError(@"%@ Couldn't find message quoted in quoted reply.", self.logTag);
        return;
    }

    NSUInteger indexRow = 0;
    NSUInteger indexSection = 0;
    BOOL isInMappings = [self.messageMappings getRow:&indexRow
                                             section:&indexSection
                                            forIndex:groupIndex.unsignedIntegerValue
                                             inGroup:self.thread.uniqueId];

    if (!isInMappings) {
        NSInteger desiredWindowSize = MAX(0, 1 + (NSInteger)threadInteractionCount - groupIndex.integerValue);
        NSUInteger oldLoadWindowSize = [self.messageMappings numberOfItemsInGroup:self.thread.uniqueId];
        NSInteger additionalItemsToLoad = MAX(0, desiredWindowSize - (NSInteger)oldLoadWindowSize);
        if (additionalItemsToLoad < 1) {
            DDLogError(@"%@ Couldn't determine how to load quoted reply.", self.logTag);
            return;
        }

        // Try to load more messages so that the quoted message
        // is in the load window.
        //
        // This may fail if the quoted message is very old, in which
        // case we'll load the max number of messages.
        [self loadNMoreMessages:(NSUInteger)additionalItemsToLoad];

        // `loadNMoreMessages` will reset the mapping and possibly
        // integrate new changes, so we need to reload the "group index"
        // of the quoted message.
        [self.uiDatabaseConnection readWithBlock:^(YapDatabaseReadTransaction *transaction) {
            groupIndex = [self findGroupIndexOfThreadInteraction:quotedInteraction transaction:transaction];
        }];

        if (!quotedInteraction || !groupIndex) {
            DDLogError(@"%@ Failed to find quoted reply in group.", self.logTag);
            return;
        }

        isInMappings = [self.messageMappings getRow:&indexRow
                                            section:&indexSection
                                           forIndex:groupIndex.unsignedIntegerValue
                                            inGroup:self.thread.uniqueId];

        if (!isInMappings) {
            DDLogError(@"%@ Could not load quoted reply into mapping.", self.logTag);
            return;
        }
    }

    NSIndexPath *indexPath = [NSIndexPath indexPathForRow:(NSInteger)indexRow inSection:(NSInteger)indexSection];
    [self.collectionView scrollToItemAtIndexPath:indexPath
                                atScrollPosition:UICollectionViewScrollPositionTop
                                        animated:YES];

    // TODO: Highlight the quoted message?
}

- (nullable NSNumber *)findGroupIndexOfThreadInteraction:(TSInteraction *)interaction
                                             transaction:(YapDatabaseReadTransaction *)transaction
{
    OWSAssert(interaction);
    OWSAssert(transaction);

    YapDatabaseAutoViewTransaction *_Nullable extension = [transaction extension:TSMessageDatabaseViewExtensionName];
    if (!extension) {
        OWSFail(@"%@ Couldn't load view.", self.logTag);
        return nil;
    }

    NSUInteger groupIndex = 0;
    BOOL foundInGroup =
        [extension getGroup:nil index:&groupIndex forKey:interaction.uniqueId inCollection:TSInteraction.collection];
    if (!foundInGroup) {
        DDLogError(@"%@ Couldn't find quoted message in group.", self.logTag);
        return nil;
    }
    return @(groupIndex);
}

- (void)showMetadataViewForViewItem:(ConversationViewItem *)conversationItem
{
    OWSAssertIsOnMainThread();
    OWSAssert(conversationItem);
    OWSAssert([conversationItem.interaction isKindOfClass:[TSMessage class]]);

    TSMessage *message = (TSMessage *)conversationItem.interaction;
    MessageDetailViewController *view =
        [[MessageDetailViewController alloc] initWithViewItem:conversationItem
                                                      message:message
                                                         mode:MessageMetadataViewModeFocusOnMetadata];
    [self.navigationController pushViewController:view animated:YES];
}

- (void)conversationCell:(ConversationViewCell *)cell didTapReplyForViewItem:(ConversationViewItem *)conversationItem
{
    DDLogDebug(@"%@ user did tap reply", self.logTag);

    __block OWSQuotedReplyModel *quotedReply;
    [self.uiDatabaseConnection readWithBlock:^(YapDatabaseReadTransaction *_Nonnull transaction) {
        quotedReply = [OWSQuotedReplyModel quotedReplyForConversationViewItem:conversationItem transaction:transaction];
    }];

    if (![quotedReply isKindOfClass:[OWSQuotedReplyModel class]]) {
        OWSFail(@"%@ unexpected quotedMessage: %@", self.logTag, quotedReply.class);
        return;
    }

    self.inputToolbar.quotedReply = quotedReply;
    [self.inputToolbar beginEditingTextMessage];
}

#pragma mark - System Messages

- (void)didTapSystemMessageWithInteraction:(TSInteraction *)interaction
{
    OWSAssertIsOnMainThread();
    OWSAssert(interaction);

    if ([interaction isKindOfClass:[TSErrorMessage class]]) {
        [self handleErrorMessageTap:(TSErrorMessage *)interaction];
    } else if ([interaction isKindOfClass:[TSInfoMessage class]]) {
        [self handleInfoMessageTap:(TSInfoMessage *)interaction];
    } else if ([interaction isKindOfClass:[TSCall class]]) {
        [self handleCallTap:(TSCall *)interaction];
    } else {
        OWSFail(@"Tap for system messages of unknown type: %@", [interaction class]);
    }
}

#pragma mark - ContactEditingDelegate

- (void)didFinishEditingContact
{
    DDLogDebug(@"%@ %s", self.logTag, __PRETTY_FUNCTION__);

    [self dismissViewControllerAnimated:NO completion:nil];
}

#pragma mark - CNContactViewControllerDelegate

- (void)contactViewController:(CNContactViewController *)viewController
       didCompleteWithContact:(nullable CNContact *)contact
{
    if (contact) {
        // Saving normally returns you to the "Show Contact" view
        // which we're not interested in, so we skip it here. There is
        // an unfortunate blip of the "Show Contact" view on slower devices.
        DDLogDebug(@"%@ completed editing contact.", self.logTag);
        [self dismissViewControllerAnimated:NO completion:nil];
    } else {
        DDLogDebug(@"%@ canceled editing contact.", self.logTag);
        [self dismissViewControllerAnimated:YES completion:nil];
    }
}

#pragma mark - ContactsViewHelperDelegate

- (void)contactsViewHelperDidUpdateContacts
{
    [self ensureDynamicInteractions];
}

- (void)ensureDynamicInteractions
{
    OWSAssertIsOnMainThread();

    const int currentMaxRangeSize = (int)self.lastRangeLength;
    const int maxRangeSize = MAX(kConversationInitialMaxRangeSize, currentMaxRangeSize);

    self.dynamicInteractions =
        [ThreadUtil ensureDynamicInteractionsForThread:self.thread
                                       contactsManager:self.contactsManager
                                       blockingManager:self.blockingManager
                                          dbConnection:self.editingDatabaseConnection
                           hideUnreadMessagesIndicator:self.hasClearedUnreadMessagesIndicator
                       firstUnseenInteractionTimestamp:self.dynamicInteractions.firstUnseenInteractionTimestamp
                                        focusMessageId:self.focusMessageIdOnOpen
                                          maxRangeSize:maxRangeSize];
}

- (void)clearUnreadMessagesIndicator
{
    OWSAssertIsOnMainThread();

    if (self.hasClearedUnreadMessagesIndicator) {
        // ensureDynamicInteractionsForThread is somewhat expensive
        // so we don't want to call it unnecessarily.
        return;
    }

    // Once we've cleared the unread messages indicator,
    // make sure we don't show it again.
    self.hasClearedUnreadMessagesIndicator = YES;

    if (self.dynamicInteractions.unreadIndicatorPosition) {
        // If we've just cleared the "unread messages" indicator,
        // update the dynamic interactions.
        [self ensureDynamicInteractions];
    }
}

- (void)createConversationScrollButtons
{
    self.scrollDownButton = [[ConversationScrollButton alloc] initWithIconText:@"\uf103"];
    [self.scrollDownButton addTarget:self
                              action:@selector(scrollDownButtonTapped)
                    forControlEvents:UIControlEventTouchUpInside];
    [self.view addSubview:self.scrollDownButton];
    [self.scrollDownButton autoSetDimension:ALDimensionWidth toSize:ConversationScrollButton.buttonSize];
    [self.scrollDownButton autoSetDimension:ALDimensionHeight toSize:ConversationScrollButton.buttonSize];

    self.scrollDownButtonButtomConstraint =
        [self.scrollDownButton autoPinEdge:ALEdgeBottom toEdge:ALEdgeBottom ofView:self.collectionView];
    [self.scrollDownButton autoPinEdgeToSuperviewEdge:ALEdgeTrailing];

#ifdef DEBUG
    self.scrollUpButton = [[ConversationScrollButton alloc] initWithIconText:@"\uf102"];
    [self.scrollUpButton addTarget:self
                            action:@selector(scrollUpButtonTapped)
                  forControlEvents:UIControlEventTouchUpInside];
    [self.view addSubview:self.scrollUpButton];
    [self.scrollUpButton autoSetDimension:ALDimensionWidth toSize:ConversationScrollButton.buttonSize];
    [self.scrollUpButton autoSetDimension:ALDimensionHeight toSize:ConversationScrollButton.buttonSize];
    [self.scrollUpButton autoPinToTopLayoutGuideOfViewController:self withInset:0];
    [self.scrollUpButton autoPinEdgeToSuperviewEdge:ALEdgeTrailing];
#endif
}

- (void)setHasUnreadMessages:(BOOL)hasUnreadMessages
{
    if (_hasUnreadMessages == hasUnreadMessages) {
        return;
    }

    _hasUnreadMessages = hasUnreadMessages;

    self.scrollDownButton.hasUnreadMessages = hasUnreadMessages;
    [self ensureDynamicInteractions];
}

- (void)scrollDownButtonTapped
{
    NSIndexPath *indexPathOfUnreadMessagesIndicator = [self indexPathOfUnreadMessagesIndicator];
    if (indexPathOfUnreadMessagesIndicator != nil) {
        NSInteger unreadRow = indexPathOfUnreadMessagesIndicator.row;

        BOOL isScrolledAboveUnreadIndicator = YES;
        NSArray<NSIndexPath *> *visibleIndices = self.collectionView.indexPathsForVisibleItems;
        for (NSIndexPath *indexPath in visibleIndices) {
            if (indexPath.row > unreadRow) {
                isScrolledAboveUnreadIndicator = NO;
                break;
            }
        }

        if (isScrolledAboveUnreadIndicator) {
            // Only scroll as far as the unread indicator if we're scrolled above the unread indicator.
            [[self collectionView] scrollToItemAtIndexPath:indexPathOfUnreadMessagesIndicator
                                          atScrollPosition:UICollectionViewScrollPositionTop
                                                  animated:YES];
            return;
        }
    }

    [self scrollToBottomAnimated:YES];
}

#ifdef DEBUG
- (void)scrollUpButtonTapped
{
    [self.collectionView setContentOffset:CGPointZero animated:YES];
}
#endif

- (void)ensureScrollDownButton
{
    OWSAssertIsOnMainThread();

    BOOL shouldShowScrollDownButton = NO;
    CGFloat scrollSpaceToBottom = (self.safeContentHeight + self.collectionView.contentInset.bottom
        - (self.collectionView.contentOffset.y + self.collectionView.frame.size.height));
    CGFloat pageHeight = (self.collectionView.frame.size.height
        - (self.collectionView.contentInset.top + self.collectionView.contentInset.bottom));
    // Show "scroll down" button if user is scrolled up at least
    // one page.
    BOOL isScrolledUp = scrollSpaceToBottom > pageHeight * 1.f;

    if (self.viewItems.count > 0) {
        ConversationViewItem *lastViewItem = [self.viewItems lastObject];
        OWSAssert(lastViewItem);

        if (lastViewItem.interaction.timestampForSorting > self.lastVisibleTimestamp) {
            shouldShowScrollDownButton = YES;
        } else if (isScrolledUp) {
            shouldShowScrollDownButton = YES;
        }
    }

    if (shouldShowScrollDownButton) {
        self.scrollDownButton.hidden = NO;

    } else {
        self.scrollDownButton.hidden = YES;
    }

#ifdef DEBUG
    BOOL shouldShowScrollUpButton = self.collectionView.contentOffset.y > 0;
    if (shouldShowScrollUpButton) {
        self.scrollUpButton.hidden = NO;
    } else {
        self.scrollUpButton.hidden = YES;
    }
#endif
}

#pragma mark - Attachment Picking: Contacts

- (void)chooseContactForSending
{
    ContactsPicker *contactsPicker =
        [[ContactsPicker alloc] initWithAllowsMultipleSelection:NO subtitleCellType:SubtitleCellValueNone];
    contactsPicker.contactsPickerDelegate = self;
    contactsPicker.title
        = NSLocalizedString(@"CONTACT_PICKER_TITLE", @"navbar title for contact picker when sharing a contact");

    OWSNavigationController *navigationController =
        [[OWSNavigationController alloc] initWithRootViewController:contactsPicker];
    [self dismissKeyBoard];
    [self presentViewController:navigationController animated:YES completion:nil];
}

#pragma mark - Attachment Picking: Documents

- (void)showAttachmentDocumentPickerMenu
{
    NSString *allItems = (__bridge NSString *)kUTTypeItem;
    NSArray<NSString *> *documentTypes = @[ allItems ];
    // UIDocumentPickerModeImport copies to a temp file within our container.
    // It uses more memory than "open" but lets us avoid working with security scoped URLs.
    UIDocumentPickerMode pickerMode = UIDocumentPickerModeImport;
    // TODO: UIDocumentMenuViewController is deprecated; we should use UIDocumentPickerViewController
    //       instead.
    UIDocumentMenuViewController *menuController =
        [[UIDocumentMenuViewController alloc] initWithDocumentTypes:documentTypes inMode:pickerMode];
    menuController.delegate = self;

    UIImage *takeMediaImage = [UIImage imageNamed:@"actionsheet_camera_black"];
    OWSAssert(takeMediaImage);
    [menuController addOptionWithTitle:NSLocalizedString(
                                           @"MEDIA_FROM_LIBRARY_BUTTON", @"media picker option to choose from library")
                                 image:takeMediaImage
                                 order:UIDocumentMenuOrderFirst
                               handler:^{
                                   [self chooseFromLibraryAsDocument];
                               }];

    [self dismissKeyBoard];
    [self presentViewController:menuController animated:YES completion:nil];
}

#pragma mark - Attachment Picking: GIFs

- (void)showGifPicker
{
    GifPickerViewController *view =
        [[GifPickerViewController alloc] initWithThread:self.thread messageSender:self.messageSender];
    view.delegate = self;
    OWSNavigationController *navigationController = [[OWSNavigationController alloc] initWithRootViewController:view];

    [self dismissKeyBoard];
    [self presentViewController:navigationController animated:YES completion:nil];
}

#pragma mark GifPickerViewControllerDelegate

- (void)gifPickerDidSelectWithAttachment:(SignalAttachment *)attachment
{
    OWSAssert(attachment);

    [self tryToSendAttachmentIfApproved:attachment];

    [ThreadUtil addThreadToProfileWhitelistIfEmptyContactThread:self.thread];
    [self ensureDynamicInteractions];
}

- (void)messageWasSent:(TSOutgoingMessage *)message
{
    OWSAssertIsOnMainThread();
    OWSAssert(message);

    [self updateLastVisibleTimestamp:message.timestampForSorting];
    self.lastMessageSentDate = [NSDate new];
    [self clearUnreadMessagesIndicator];
    self.inputToolbar.quotedReply = nil;

    if ([Environment.preferences soundInForeground]) {
        SystemSoundID soundId = [OWSSounds systemSoundIDForSound:OWSSound_MessageSent quiet:YES];
        AudioServicesPlaySystemSound(soundId);
    }
}

#pragma mark UIDocumentMenuDelegate

- (void)documentMenu:(UIDocumentMenuViewController *)documentMenu
    didPickDocumentPicker:(UIDocumentPickerViewController *)documentPicker
{
    documentPicker.delegate = self;
    if (SYSTEM_VERSION_GREATER_THAN_OR_EQUAL_TO(11, 0)) {
        // post iOS11, document picker has no blue header.
        [UIUtil applyDefaultSystemAppearence];
    }

    [self dismissKeyBoard];
    [self presentViewController:documentPicker animated:YES completion:nil];
}

#pragma mark UIDocumentPickerDelegate

- (void)documentPicker:(UIDocumentPickerViewController *)controller didPickDocumentAtURL:(NSURL *)url
{
    DDLogDebug(@"%@ Picked document at url: %@", self.logTag, url);

    if (SYSTEM_VERSION_GREATER_THAN_OR_EQUAL_TO(11, 0)) {
        // post iOS11, document picker has no blue header.
        [UIUtil applySignalAppearence];
    }

    if (SYSTEM_VERSION_GREATER_THAN_OR_EQUAL_TO(11, 0)) {
        // post iOS11, document picker has no blue header.
        [UIUtil applySignalAppearence];
    }

    NSString *type;
    NSError *typeError;
    [url getResourceValue:&type forKey:NSURLTypeIdentifierKey error:&typeError];
    if (typeError) {
        OWSFail(
            @"%@ Determining type of picked document at url: %@ failed with error: %@", self.logTag, url, typeError);
    }
    if (!type) {
        OWSFail(@"%@ falling back to default filetype for picked document at url: %@", self.logTag, url);
        type = (__bridge NSString *)kUTTypeData;
    }

    NSNumber *isDirectory;
    NSError *isDirectoryError;
    [url getResourceValue:&isDirectory forKey:NSURLIsDirectoryKey error:&isDirectoryError];
    if (isDirectoryError) {
        OWSFail(@"%@ Determining if picked document at url: %@ was a directory failed with error: %@",
            self.logTag,
            url,
            isDirectoryError);
    } else if ([isDirectory boolValue]) {
        DDLogInfo(@"%@ User picked directory at url: %@", self.logTag, url);

        dispatch_async(dispatch_get_main_queue(), ^{
            [OWSAlerts
                showAlertWithTitle:
                    NSLocalizedString(@"ATTACHMENT_PICKER_DOCUMENTS_PICKED_DIRECTORY_FAILED_ALERT_TITLE",
                        @"Alert title when picking a document fails because user picked a directory/bundle")
                           message:
                               NSLocalizedString(@"ATTACHMENT_PICKER_DOCUMENTS_PICKED_DIRECTORY_FAILED_ALERT_BODY",
                                   @"Alert body when picking a document fails because user picked a directory/bundle")];
        });
        return;
    }

    NSString *filename = url.lastPathComponent;
    if (!filename) {
        OWSFail(@"%@ Unable to determine filename from url: %@", self.logTag, url);
        filename = NSLocalizedString(
            @"ATTACHMENT_DEFAULT_FILENAME", @"Generic filename for an attachment with no known name");
    }

    OWSAssert(type);
    OWSAssert(filename);
    DataSource *_Nullable dataSource = [DataSourcePath dataSourceWithURL:url];
    if (!dataSource) {
        OWSFail(@"%@ attachment data was unexpectedly empty for picked document url: %@", self.logTag, url);

        dispatch_async(dispatch_get_main_queue(), ^{
            [OWSAlerts showAlertWithTitle:NSLocalizedString(@"ATTACHMENT_PICKER_DOCUMENTS_FAILED_ALERT_TITLE",
                                              @"Alert title when picking a document fails for an unknown reason")];
        });
        return;
    }

    [dataSource setSourceFilename:filename];

    // Although we want to be able to send higher quality attachments throught the document picker
    // it's more imporant that we ensure the sent format is one all clients can accept (e.g. *not* quicktime .mov)
    if ([SignalAttachment isInvalidVideoWithDataSource:dataSource dataUTI:type]) {
        [self sendQualityAdjustedAttachmentForVideo:url filename:filename skipApprovalDialog:NO];
        return;
    }

    // "Document picker" attachments _SHOULD NOT_ be resized, if possible.
    SignalAttachment *attachment =
        [SignalAttachment attachmentWithDataSource:dataSource dataUTI:type imageQuality:TSImageQualityOriginal];
    [self tryToSendAttachmentIfApproved:attachment];
}

#pragma mark - UIImagePickerController

/*
 *  Presenting UIImagePickerController
 */
- (void)takePictureOrVideo
{
    [self ows_askForCameraPermissions:^(BOOL granted) {
        if (!granted) {
            DDLogWarn(@"%@ camera permission denied.", self.logTag);
            return;
        }
        
        UIImagePickerController *picker = [UIImagePickerController new];
        picker.sourceType = UIImagePickerControllerSourceTypeCamera;
        picker.mediaTypes = @[ (__bridge NSString *)kUTTypeImage, (__bridge NSString *)kUTTypeMovie ];
        picker.allowsEditing = NO;
        picker.delegate = self;
        
        [self dismissKeyBoard];
        [self presentViewController:picker animated:YES completion:[UIUtil modalCompletionBlock]];
    }];
}

- (void)chooseFromLibraryAsDocument
{
    OWSAssertIsOnMainThread();

    [self chooseFromLibraryAsDocument:YES];
}

- (void)chooseFromLibraryAsMedia
{
    OWSAssertIsOnMainThread();

    [self chooseFromLibraryAsDocument:NO];
}

- (void)chooseFromLibraryAsDocument:(BOOL)shouldTreatAsDocument
{
    OWSAssertIsOnMainThread();

    self.isPickingMediaAsDocument = shouldTreatAsDocument;

    [self ows_askForMediaLibraryPermissions:^(BOOL granted) {
        if (!granted) {
            DDLogWarn(@"%@ Media Library permission denied.", self.logTag);
            return;
        }
        
        UIImagePickerController *picker = [UIImagePickerController new];
        picker.sourceType = UIImagePickerControllerSourceTypePhotoLibrary;
        picker.delegate = self;
        picker.mediaTypes = @[ (__bridge NSString *)kUTTypeImage, (__bridge NSString *)kUTTypeMovie ];
        
        [self dismissKeyBoard];
        [self presentViewController:picker animated:YES completion:[UIUtil modalCompletionBlock]];
    }];
}

/*
 *  Dismissing UIImagePickerController
 */

- (void)imagePickerControllerDidCancel:(UIImagePickerController *)picker
{
    [UIUtil modalCompletionBlock]();
    [self dismissViewControllerAnimated:YES completion:nil];
}

- (void)resetFrame
{
    // fixes bug on frame being off after this selection
    CGRect frame = [UIScreen mainScreen].bounds;
    self.view.frame = frame;
}

/*
 *  Fetching data from UIImagePickerController
 */
- (void)imagePickerController:(UIImagePickerController *)picker
    didFinishPickingMediaWithInfo:(NSDictionary<NSString *, id> *)info
{
    [UIUtil modalCompletionBlock]();
    [self resetFrame];

    NSURL *referenceURL = [info valueForKey:UIImagePickerControllerReferenceURL];
    if (!referenceURL) {
        DDLogVerbose(@"Could not retrieve reference URL for picked asset");
        [self imagePickerController:picker didFinishPickingMediaWithInfo:info filename:nil];
        return;
    }

    ALAssetsLibraryAssetForURLResultBlock resultblock = ^(ALAsset *imageAsset) {
        ALAssetRepresentation *imageRep = [imageAsset defaultRepresentation];
        NSString *filename = [imageRep filename];
        [self imagePickerController:picker didFinishPickingMediaWithInfo:info filename:filename];
    };

    ALAssetsLibrary *assetslibrary = [[ALAssetsLibrary alloc] init];
    [assetslibrary assetForURL:referenceURL
                   resultBlock:resultblock
                  failureBlock:^(NSError *error) {
                      OWSFail(@"Error retrieving filename for asset: %@", error);
                  }];
}

- (void)imagePickerController:(UIImagePickerController *)picker
    didFinishPickingMediaWithInfo:(NSDictionary<NSString *, id> *)info
                         filename:(NSString *_Nullable)filename
{
    OWSAssertIsOnMainThread();

    void (^failedToPickAttachment)(NSError *error) = ^void(NSError *error) {
        DDLogError(@"failed to pick attachment with error: %@", error);
    };

    NSString *mediaType = info[UIImagePickerControllerMediaType];
    if ([mediaType isEqualToString:(__bridge NSString *)kUTTypeMovie]) {
        // Video picked from library or captured with camera

        NSURL *videoURL = info[UIImagePickerControllerMediaURL];
        [self dismissViewControllerAnimated:YES
                                 completion:^{
                                     [self sendQualityAdjustedAttachmentForVideo:videoURL
                                                                        filename:filename
                                                              skipApprovalDialog:NO];
                                 }];
    } else if (picker.sourceType == UIImagePickerControllerSourceTypeCamera) {
        // Static Image captured from camera

        UIImage *imageFromCamera = [info[UIImagePickerControllerOriginalImage] normalizedImage];

        [self dismissViewControllerAnimated:YES
                                 completion:^{
                                     OWSAssertIsOnMainThread();

                                     if (imageFromCamera) {
                                         // "Camera" attachments _SHOULD_ be resized, if possible.
                                         SignalAttachment *attachment =
                                             [SignalAttachment imageAttachmentWithImage:imageFromCamera
                                                                                dataUTI:(NSString *)kUTTypeJPEG
                                                                               filename:filename
                                                                           imageQuality:TSImageQualityCompact];
                                         if (!attachment || [attachment hasError]) {
                                             DDLogWarn(@"%@ %s Invalid attachment: %@.",
                                                 self.logTag,
                                                 __PRETTY_FUNCTION__,
                                                 attachment ? [attachment errorName] : @"Missing data");
                                             [self showErrorAlertForAttachment:attachment];
                                             failedToPickAttachment(nil);
                                         } else {
                                             [self tryToSendAttachmentIfApproved:attachment skipApprovalDialog:NO];
                                         }
                                     } else {
                                         failedToPickAttachment(nil);
                                     }
                                 }];
    } else {
        // Non-Video image picked from library

        // To avoid re-encoding GIF and PNG's as JPEG we have to get the raw data of
        // the selected item vs. using the UIImagePickerControllerOriginalImage
        NSURL *assetURL = info[UIImagePickerControllerReferenceURL];
        PHAsset *asset = [[PHAsset fetchAssetsWithALAssetURLs:@[ assetURL ] options:nil] lastObject];
        if (!asset) {
            return failedToPickAttachment(nil);
        }

        // Images chosen from the "attach document" UI should be sent as originals;
        // images chosen from the "attach media" UI should be resized to "medium" size;
        TSImageQuality imageQuality = (self.isPickingMediaAsDocument ? TSImageQualityOriginal : TSImageQualityMedium);

        PHImageRequestOptions *options = [[PHImageRequestOptions alloc] init];
        options.synchronous = YES; // We're only fetching one asset.
        options.networkAccessAllowed = YES; // iCloud OK
        options.deliveryMode = PHImageRequestOptionsDeliveryModeHighQualityFormat; // Don't need quick/dirty version
        [[PHImageManager defaultManager]
            requestImageDataForAsset:asset
                             options:options
                       resultHandler:^(NSData *_Nullable imageData,
                           NSString *_Nullable dataUTI,
                           UIImageOrientation orientation,
                           NSDictionary *_Nullable assetInfo) {

                           NSError *assetFetchingError = assetInfo[PHImageErrorKey];
                           if (assetFetchingError || !imageData) {
                               return failedToPickAttachment(assetFetchingError);
                           }
                           OWSAssertIsOnMainThread();

                           DataSource *_Nullable dataSource =
                               [DataSourceValue dataSourceWithData:imageData utiType:dataUTI];
                           [dataSource setSourceFilename:filename];
                           SignalAttachment *attachment = [SignalAttachment attachmentWithDataSource:dataSource
                                                                                             dataUTI:dataUTI
                                                                                        imageQuality:imageQuality];
                           [self dismissViewControllerAnimated:YES
                                                    completion:^{
                                                        OWSAssertIsOnMainThread();
                                                        if (!attachment || [attachment hasError]) {
                                                            DDLogWarn(@"%@ %s Invalid attachment: %@.",
                                                                self.logTag,
                                                                __PRETTY_FUNCTION__,
                                                                attachment ? [attachment errorName] : @"Missing data");
                                                            [self showErrorAlertForAttachment:attachment];
                                                            failedToPickAttachment(nil);
                                                        } else {
                                                            [self tryToSendAttachmentIfApproved:attachment];
                                                        }
                                                    }];
                       }];
    }
}

- (void)sendMessageAttachment:(SignalAttachment *)attachment
{
    OWSAssertIsOnMainThread();
    // TODO: Should we assume non-nil or should we check for non-nil?
    OWSAssert(attachment != nil);
    OWSAssert(![attachment hasError]);
    OWSAssert([attachment mimeType].length > 0);

    DDLogVerbose(@"Sending attachment. Size in bytes: %lu, contentType: %@",
        (unsigned long)[attachment dataLength],
        [attachment mimeType]);

    BOOL didAddToProfileWhitelist = [ThreadUtil addThreadToProfileWhitelistIfEmptyContactThread:self.thread];
    TSOutgoingMessage *message = [ThreadUtil sendMessageWithAttachment:attachment
                                                              inThread:self.thread
                                                      quotedReplyModel:self.inputToolbar.quotedReply
                                                         messageSender:self.messageSender
                                                            completion:nil];

    [self messageWasSent:message];

    if (didAddToProfileWhitelist) {
        [self ensureDynamicInteractions];
    }
}

- (void)sendContactShare:(ContactShareViewModel *)contactShare
{
    OWSAssertIsOnMainThread();
    OWSAssert(contactShare);

    DDLogVerbose(@"%@ Sending contact share.", self.logTag);

    BOOL didAddToProfileWhitelist = [ThreadUtil addThreadToProfileWhitelistIfEmptyContactThread:self.thread];

    [self.editingDatabaseConnection asyncReadWriteWithBlock:^(YapDatabaseReadWriteTransaction *transaction) {
        if (contactShare.avatarImage) {
            [contactShare.dbRecord saveAvatarImage:contactShare.avatarImage transaction:transaction];
        }
    }
        completionBlock:^{
            TSOutgoingMessage *message = [ThreadUtil sendMessageWithContactShare:contactShare.dbRecord
                                                                        inThread:self.thread
                                                                   messageSender:self.messageSender
                                                                      completion:nil];
            [self messageWasSent:message];

            if (didAddToProfileWhitelist) {
                [self ensureDynamicInteractions];
            }
        }];
}

- (NSURL *)videoTempFolder
{
    NSString *temporaryDirectory = NSTemporaryDirectory();
    NSString *videoDirPath = [temporaryDirectory stringByAppendingPathComponent:@"videos"];
    [OWSFileSystem ensureDirectoryExists:videoDirPath];
    return [NSURL fileURLWithPath:videoDirPath];
}

- (void)sendQualityAdjustedAttachmentForVideo:(NSURL *)movieURL
                                     filename:(NSString *)filename
                           skipApprovalDialog:(BOOL)skipApprovalDialog
{
    OWSAssertIsOnMainThread();

    [ModalActivityIndicatorViewController
        presentFromViewController:self
                        canCancel:YES
                  backgroundBlock:^(ModalActivityIndicatorViewController *modalActivityIndicator) {
                      DataSource *dataSource = [DataSourcePath dataSourceWithURL:movieURL];
                      dataSource.sourceFilename = filename;
                      VideoCompressionResult *compressionResult =
                          [SignalAttachment compressVideoAsMp4WithDataSource:dataSource
                                                                     dataUTI:(NSString *)kUTTypeMPEG4];
                      [compressionResult.attachmentPromise retainUntilComplete];

                      compressionResult.attachmentPromise.then(^(SignalAttachment *attachment) {
                          OWSAssertIsOnMainThread();
                          OWSAssert([attachment isKindOfClass:[SignalAttachment class]]);

                          if (modalActivityIndicator.wasCancelled) {
                              return;
                          }

                          [modalActivityIndicator dismissWithCompletion:^{
                              if (!attachment || [attachment hasError]) {
                                  DDLogError(@"%@ %s Invalid attachment: %@.",
                                      self.logTag,
                                      __PRETTY_FUNCTION__,
                                      attachment ? [attachment errorName] : @"Missing data");
                                  [self showErrorAlertForAttachment:attachment];
                              } else {
                                  [self tryToSendAttachmentIfApproved:attachment skipApprovalDialog:skipApprovalDialog];
                              }
                          }];
                      });
                  }];
}

#pragma mark - Storage access

- (YapDatabaseConnection *)uiDatabaseConnection
{
    return OWSPrimaryStorage.sharedManager.uiDatabaseConnection;
}

- (YapDatabaseConnection *)editingDatabaseConnection
{
    return OWSPrimaryStorage.sharedManager.dbReadWriteConnection;
}

- (void)uiDatabaseDidUpdateExternally:(NSNotification *)notification
{
    OWSAssertIsOnMainThread();

    DDLogVerbose(@"%@ %s", self.logTag, __PRETTY_FUNCTION__);

    if (self.shouldObserveDBModifications) {
        // External database modifications can't be converted into incremental updates,
        // so rebuild everything.  This is expensive and usually isn't necessary, but
        // there's no alternative.
        //
        // We don't need to do this if we're not observing db modifications since we'll
        // do it when we resume.
        [self resetMappings];
    }
}

- (void)uiDatabaseWillUpdate:(NSNotification *)notification
{
    // HACK to work around radar #28167779
    // "UICollectionView performBatchUpdates can trigger a crash if the collection view is flagged for layout"
    // more: https://github.com/PSPDFKit-labs/radar.apple.com/tree/master/28167779%20-%20CollectionViewBatchingIssue
    // This was our #2 crash, and much exacerbated by the refactoring somewhere between 2.6.2.0-2.6.3.8
    //
    // NOTE: It's critical we do this before beginLongLivedReadTransaction.
    //       We want to relayout our contents using the old message mappings and
    //       view items before they are updated.
    [self.collectionView layoutIfNeeded];
    // ENDHACK to work around radar #28167779
}

- (void)uiDatabaseDidUpdate:(NSNotification *)notification
{
    OWSAssertIsOnMainThread();

    if (!self.shouldObserveDBModifications) {
        return;
    }
    
    DDLogVerbose(@"%@ %s", self.logTag, __PRETTY_FUNCTION__);

    NSArray *notifications = notification.userInfo[OWSUIDatabaseConnectionNotificationsKey];
    OWSAssert([notifications isKindOfClass:[NSArray class]]);
    
    [self updateBackButtonUnreadCount];
    [self updateNavigationBarSubtitleLabel];

    if (self.isGroupConversation) {
        [self.uiDatabaseConnection readWithBlock:^(YapDatabaseReadTransaction *transaction) {
            TSGroupThread *gThread = (TSGroupThread *)self.thread;

            if (gThread.groupModel) {
                TSGroupThread *_Nullable updatedThread =
                    [TSGroupThread threadWithGroupId:gThread.groupModel.groupId transaction:transaction];
                if (updatedThread) {
                    self.thread = updatedThread;
                } else {
                    OWSFail(@"%@ Could not reload thread.", self.logTag);
                }
            }
        }];
        [self updateNavigationTitle];
    }

    [self updateDisappearingMessagesConfiguration];

    if (![[self.uiDatabaseConnection ext:TSMessageDatabaseViewExtensionName] hasChangesForGroup:self.thread.uniqueId
                                                                                inNotifications:notifications]) {
        [self.uiDatabaseConnection readWithBlock:^(YapDatabaseReadTransaction *transaction) {
            [self.messageMappings updateWithTransaction:transaction];
        }];
        return;
    }

    NSArray<YapDatabaseViewSectionChange *> *sectionChanges = nil;
    NSArray<YapDatabaseViewRowChange *> *rowChanges = nil;
    [[self.uiDatabaseConnection ext:TSMessageDatabaseViewExtensionName] getSectionChanges:&sectionChanges
                                                                               rowChanges:&rowChanges
                                                                         forNotifications:notifications
                                                                             withMappings:self.messageMappings];

    if ([sectionChanges count] == 0 && [rowChanges count] == 0) {
        // YapDatabase will ignore insertions within the message mapping's
        // range that are not within the current mapping's contents.  We
        // may need to extend the mapping's contents to reflect the current
        // range.
        [self updateMessageMappingRangeOptions];
        // Calling resetContentAndLayout is a bit expensive.
        // Since by definition this won't affect any cells in the previous
        // range, it should be sufficient to call invalidateLayout.
        //
        // TODO: Investigate whether we can just call invalidateLayout.
        [self resetContentAndLayout];
        return;
    }

    // We need to reload any modified interactions _before_ we call
    // reloadViewItems.
    BOOL hasDeletions = NO;
    BOOL hasMalformedRowChange = NO;
    for (YapDatabaseViewRowChange *rowChange in rowChanges) {
        switch (rowChange.type) {
            case YapDatabaseViewChangeUpdate: {
                YapCollectionKey *collectionKey = rowChange.collectionKey;
                if (collectionKey.key) {
                    ConversationViewItem *viewItem = self.viewItemCache[collectionKey.key];
                    [self reloadInteractionForViewItem:viewItem];
                } else {
                    hasMalformedRowChange = YES;
                }
                break;
            }
            case YapDatabaseViewChangeDelete: {
                // Discard cached view items after deletes.
                YapCollectionKey *collectionKey = rowChange.collectionKey;
                if (collectionKey.key) {
                    [self.viewItemCache removeObjectForKey:collectionKey.key];
                } else {
                    hasMalformedRowChange = YES;
                }
                hasDeletions = YES;
                break;
            }
            default:
                break;
        }
        if (hasMalformedRowChange) {
            break;
        }
    }

    if (hasMalformedRowChange) {
        // These errors seems to be very rare; they can only be reproduced
        // using the more extreme actions in the debug UI.
        DDLogError(@"%@ hasMalformedRowChange", self.logTag);
        [self.collectionView reloadData];
        [self updateLastVisibleTimestamp];
        [self cleanUpUnreadIndicatorIfNecessary];
        return;
    }

    NSUInteger oldViewItemCount = self.viewItems.count;
    NSMutableSet<NSNumber *> *rowsThatChangedSize = [[self reloadViewItems] mutableCopy];

    BOOL wasAtBottom = [self isScrolledToBottom];
    // We want sending messages to feel snappy.  So, if the only
    // update is a new outgoing message AND we're already scrolled to
    // the bottom of the conversation, skip the scroll animation.
    __block BOOL shouldAnimateScrollToBottom = !wasAtBottom;
    // We want to scroll to the bottom if the user:
    //
    // a) already was at the bottom of the conversation.
    // b) is inserting new interactions.
    __block BOOL scrollToBottom = wasAtBottom;

    void (^batchUpdates)(void) = ^{
        for (YapDatabaseViewRowChange *rowChange in rowChanges) {
            switch (rowChange.type) {
                case YapDatabaseViewChangeDelete: {
                    DDLogVerbose(@"YapDatabaseViewChangeDelete: %@, %@, %zd",
                        rowChange.collectionKey,
                        rowChange.indexPath,
                        rowChange.finalIndex);
                    [self.collectionView deleteItemsAtIndexPaths:@[ rowChange.indexPath ]];
                    YapCollectionKey *collectionKey = rowChange.collectionKey;
                    OWSAssert(collectionKey.key.length > 0);
                    break;
                }
                case YapDatabaseViewChangeInsert: {
                    DDLogVerbose(@"YapDatabaseViewChangeInsert: %@, %@, %zd",
                        rowChange.collectionKey,
                        rowChange.newIndexPath,
                        rowChange.finalIndex);
                    [self.collectionView insertItemsAtIndexPaths:@[ rowChange.newIndexPath ]];
                    // We don't want to reload a row that we just inserted.
                    [rowsThatChangedSize removeObject:@(rowChange.originalIndex)];

                    ConversationViewItem *_Nullable viewItem = [self viewItemForIndex:(NSInteger)rowChange.finalIndex];
                    if ([viewItem.interaction isKindOfClass:[TSOutgoingMessage class]]) {
                        TSOutgoingMessage *outgoingMessage = (TSOutgoingMessage *)viewItem.interaction;
                        if (!outgoingMessage.isFromLinkedDevice) {
                            scrollToBottom = YES;
                            shouldAnimateScrollToBottom = NO;
                        }
                    }
                    break;
                }
                case YapDatabaseViewChangeMove: {
                    DDLogVerbose(@"YapDatabaseViewChangeMove: %@, %@, %@, %zd",
                        rowChange.collectionKey,
                        rowChange.indexPath,
                        rowChange.newIndexPath,
                        rowChange.finalIndex);
                    [self.collectionView moveItemAtIndexPath:rowChange.indexPath toIndexPath:rowChange.newIndexPath];
                    // We don't want to reload a row that we just moved.
                    [rowsThatChangedSize removeObject:@(rowChange.originalIndex)];
                    break;
                }
                case YapDatabaseViewChangeUpdate: {
                    DDLogVerbose(@"YapDatabaseViewChangeUpdate: %@, %@, %zd",
                        rowChange.collectionKey,
                        rowChange.indexPath,
                        rowChange.finalIndex);
                    [self.collectionView reloadItemsAtIndexPaths:@[ rowChange.indexPath ]];
                    // We don't want to reload a row that we've already reloaded.
                    [rowsThatChangedSize removeObject:@(rowChange.originalIndex)];
                    break;
                }
            }
        }

        // The changes performed above may affect the size of neighboring cells,
        // as they may affect which cells show "date" headers or "status" footers.
        NSMutableArray<NSIndexPath *> *rowsToReload = [NSMutableArray new];
        for (NSNumber *row in rowsThatChangedSize) {
            DDLogVerbose(@"rowsToReload: %@", row);
            [rowsToReload addObject:[NSIndexPath indexPathForRow:row.integerValue inSection:0]];
        }
        if (rowsToReload.count > 0) {
            [self.collectionView reloadItemsAtIndexPaths:rowsToReload];
        }
    };

    DDLogVerbose(@"self.viewItems.count: %zd -> %zd", oldViewItemCount, self.viewItems.count);

    BOOL shouldAnimateUpdates = [self shouldAnimateRowUpdates:rowChanges oldViewItemCount:oldViewItemCount];
    void (^batchUpdatesCompletion)(BOOL) = ^(BOOL finished) {
        OWSAssertIsOnMainThread();
        
        
        if (!finished) {
            DDLogInfo(@"%@ performBatchUpdates did not finish", self.logTag);
        }
        
        [self updateLastVisibleTimestamp];
        
        if (scrollToBottom) {
            [self scrollToBottomAnimated:shouldAnimateScrollToBottom && shouldAnimateUpdates];
        }
        if (hasDeletions) {
            [self cleanUpUnreadIndicatorIfNecessary];
        }
    };
    if (shouldAnimateUpdates) {
        [self.collectionView performBatchUpdates:batchUpdates completion:batchUpdatesCompletion];
    } else {
        [UIView performWithoutAnimation:^{
            [self.collectionView performBatchUpdates:batchUpdates completion:batchUpdatesCompletion];
        }];
    }
}

- (BOOL)shouldAnimateRowUpdates:(NSArray<YapDatabaseViewRowChange *> *)rowChanges
               oldViewItemCount:(NSUInteger)oldViewItemCount
{
    OWSAssert(rowChanges);

    // If user sends a new outgoing message, don't animate the change.
    BOOL isOnlyInsertingNewOutgoingMessages = YES;
    BOOL isOnlyUpdatingLastOutgoingMessage = YES;
    NSNumber *_Nullable lastUpdateRow = nil;
    NSNumber *_Nullable lastNonUpdateRow = nil;
    for (YapDatabaseViewRowChange *rowChange in rowChanges) {
        switch (rowChange.type) {
            case YapDatabaseViewChangeDelete:
                isOnlyInsertingNewOutgoingMessages = NO;
                isOnlyUpdatingLastOutgoingMessage = NO;
                if (!lastNonUpdateRow || lastNonUpdateRow.integerValue < rowChange.indexPath.row) {
                    lastNonUpdateRow = @(rowChange.indexPath.row);
                }
                break;
            case YapDatabaseViewChangeInsert: {
                isOnlyUpdatingLastOutgoingMessage = NO;
                ConversationViewItem *_Nullable viewItem = [self viewItemForIndex:(NSInteger)rowChange.finalIndex];
                if ([viewItem.interaction isKindOfClass:[TSOutgoingMessage class]]
                    && rowChange.finalIndex >= oldViewItemCount) {
                    continue;
                }
                if (!lastNonUpdateRow || lastNonUpdateRow.unsignedIntegerValue < rowChange.finalIndex) {
                    lastNonUpdateRow = @(rowChange.finalIndex);
                }
            }
            case YapDatabaseViewChangeMove:
                isOnlyInsertingNewOutgoingMessages = NO;
                isOnlyUpdatingLastOutgoingMessage = NO;
                if (!lastNonUpdateRow || lastNonUpdateRow.integerValue < rowChange.indexPath.row) {
                    lastNonUpdateRow = @(rowChange.indexPath.row);
                }
                if (!lastNonUpdateRow || lastNonUpdateRow.unsignedIntegerValue < rowChange.finalIndex) {
                    lastNonUpdateRow = @(rowChange.finalIndex);
                }
                break;
            case YapDatabaseViewChangeUpdate: {
                isOnlyInsertingNewOutgoingMessages = NO;
                ConversationViewItem *_Nullable viewItem = [self viewItemForIndex:(NSInteger)rowChange.finalIndex];
                if (![viewItem.interaction isKindOfClass:[TSOutgoingMessage class]]
                    || rowChange.indexPath.row != (NSInteger)(oldViewItemCount - 1)) {
                    isOnlyUpdatingLastOutgoingMessage = NO;
                }
                if (!lastUpdateRow || lastUpdateRow.integerValue < rowChange.indexPath.row) {
                    lastUpdateRow = @(rowChange.indexPath.row);
                }
                break;
            }
        }
    }
    BOOL shouldAnimateRowUpdates = !(isOnlyInsertingNewOutgoingMessages || isOnlyUpdatingLastOutgoingMessage);
    return shouldAnimateRowUpdates;
}

- (BOOL)isScrolledToBottom
{
    CGFloat contentHeight = self.safeContentHeight;

    // This is a bit subtle.
    //
    // The _wrong_ way to determine if we're scrolled to the bottom is to
    // measure whether the collection view's content is "near" the bottom edge
    // of the collection view.  This is wrong because the collection view
    // might not have enough content to fill the collection view's bounds
    // _under certain conditions_ (e.g. with the keyboard dismissed).
    //
    // What we're really interested in is something a bit more subtle:
    // "Is the scroll view scrolled down as far as it can, "at rest".
    //
    // To determine that, we find the appropriate "content offset y" if
    // the scroll view were scrolled down as far as possible.  IFF the
    // actual "content offset y" is "near" that value, we return YES.
    const CGFloat kIsAtBottomTolerancePts = 5;
    // Note the usage of MAX() to handle the case where there isn't enough
    // content to fill the collection view at its current size.
    CGFloat contentOffsetYBottom
        = MAX(0.f, contentHeight + self.collectionView.contentInset.bottom - self.collectionView.bounds.size.height);

    CGFloat distanceFromBottom = contentOffsetYBottom - self.collectionView.contentOffset.y;
    BOOL isScrolledToBottom = distanceFromBottom <= kIsAtBottomTolerancePts;

    return isScrolledToBottom;
}

#pragma mark - Audio

- (void)requestRecordingVoiceMemo
{
    OWSAssertIsOnMainThread();

    NSUUID *voiceMessageUUID = [NSUUID UUID];
    self.voiceMessageUUID = voiceMessageUUID;

    __weak typeof(self) weakSelf = self;
    [self ows_askForMicrophonePermissions:^(BOOL granted) {
        __strong typeof(self) strongSelf = weakSelf;
        if (!strongSelf) {
            return;
        }
        
        if (strongSelf.voiceMessageUUID != voiceMessageUUID) {
            // This voice message recording has been cancelled
            // before recording could begin.
            return;
        }
        
        if (granted) {
            [strongSelf startRecordingVoiceMemo];
        } else {
            DDLogInfo(@"%@ we do not have recording permission.", self.logTag);
            [strongSelf cancelVoiceMemo];
            [OWSAlerts showNoMicrophonePermissionAlert];
        }
    }];
}

- (void)startRecordingVoiceMemo
{
    OWSAssertIsOnMainThread();

    DDLogInfo(@"startRecordingVoiceMemo");

    // Cancel any ongoing audio playback.
    [self.audioAttachmentPlayer stop];
    self.audioAttachmentPlayer = nil;

    NSString *temporaryDirectory = NSTemporaryDirectory();
    NSString *filename = [NSString stringWithFormat:@"%lld.m4a", [NSDate ows_millisecondTimeStamp]];
    NSString *filepath = [temporaryDirectory stringByAppendingPathComponent:filename];
    NSURL *fileURL = [NSURL fileURLWithPath:filepath];

    // Setup audio session
    BOOL configuredAudio = [OWSAudioSession.shared startRecordingAudioActivity:self.voiceNoteAudioActivity];
    if (!configuredAudio) {
        OWSFail(@"%@ Couldn't configure audio session", self.logTag);
        [self cancelVoiceMemo];
        return;
    }

    NSError *error;
    // Initiate and prepare the recorder
    self.audioRecorder = [[AVAudioRecorder alloc] initWithURL:fileURL
                                                     settings:@{
                                                         AVFormatIDKey : @(kAudioFormatMPEG4AAC),
                                                         AVSampleRateKey : @(44100),
                                                         AVNumberOfChannelsKey : @(2),
                                                         AVEncoderBitRateKey : @(128 * 1024),
                                                     }
                                                        error:&error];
    if (error) {
        OWSFail(@"%@ Couldn't create audioRecorder: %@", self.logTag, error);
        [self cancelVoiceMemo];
        return;
    }

    self.audioRecorder.meteringEnabled = YES;

    if (![self.audioRecorder prepareToRecord]) {
        OWSFail(@"%@ audioRecorder couldn't prepareToRecord.", self.logTag);
        [self cancelVoiceMemo];
        return;
    }

    if (![self.audioRecorder record]) {
        OWSFail(@"%@ audioRecorder couldn't record.", self.logTag);
        [self cancelVoiceMemo];
        return;
    }
}

- (void)endRecordingVoiceMemo
{
    OWSAssertIsOnMainThread();

    DDLogInfo(@"endRecordingVoiceMemo");

    self.voiceMessageUUID = nil;

    if (!self.audioRecorder) {
        // No voice message recording is in progress.
        // We may be cancelling before the recording could begin.
        DDLogError(@"%@ Missing audioRecorder", self.logTag);
        return;
    }

    NSTimeInterval durationSeconds = self.audioRecorder.currentTime;

    [self stopRecording];

    const NSTimeInterval kMinimumRecordingTimeSeconds = 1.f;
    if (durationSeconds < kMinimumRecordingTimeSeconds) {
        DDLogInfo(@"Discarding voice message; too short.");
        self.audioRecorder = nil;

        [self dismissKeyBoard];

        [OWSAlerts
            showAlertWithTitle:
                NSLocalizedString(@"VOICE_MESSAGE_TOO_SHORT_ALERT_TITLE",
                    @"Title for the alert indicating the 'voice message' needs to be held to be held down to record.")
                       message:NSLocalizedString(@"VOICE_MESSAGE_TOO_SHORT_ALERT_MESSAGE",
                                   @"Message for the alert indicating the 'voice message' needs to be held to be held "
                                   @"down to record.")];
        return;
    }

    DataSource *_Nullable dataSource = [DataSourcePath dataSourceWithURL:self.audioRecorder.url];
    self.audioRecorder = nil;

    if (!dataSource) {
        OWSFail(@"%@ Couldn't load audioRecorder data", self.logTag);
        self.audioRecorder = nil;
        return;
    }

    NSString *filename = [NSLocalizedString(@"VOICE_MESSAGE_FILE_NAME", @"Filename for voice messages.")
        stringByAppendingPathExtension:@"m4a"];
    [dataSource setSourceFilename:filename];
    // Remove temporary file when complete.
    [dataSource setShouldDeleteOnDeallocation];
    SignalAttachment *attachment =
        [SignalAttachment voiceMessageAttachmentWithDataSource:dataSource dataUTI:(NSString *)kUTTypeMPEG4Audio];
    DDLogVerbose(@"%@ voice memo duration: %f, file size: %zd", self.logTag, durationSeconds, [dataSource dataLength]);
    if (!attachment || [attachment hasError]) {
        DDLogWarn(@"%@ %s Invalid attachment: %@.",
            self.logTag,
            __PRETTY_FUNCTION__,
            attachment ? [attachment errorName] : @"Missing data");
        [self showErrorAlertForAttachment:attachment];
    } else {
        [self tryToSendAttachmentIfApproved:attachment skipApprovalDialog:YES];
    }
}

- (void)stopRecording
{
    [self.audioRecorder stop];
    [OWSAudioSession.shared endAudioActivity:self.voiceNoteAudioActivity];
}

- (void)cancelRecordingVoiceMemo
{
    OWSAssertIsOnMainThread();
    DDLogDebug(@"cancelRecordingVoiceMemo");

    [self stopRecording];
    self.audioRecorder = nil;
    self.voiceMessageUUID = nil;
}

- (void)setAudioRecorder:(nullable AVAudioRecorder *)audioRecorder
{
    // Prevent device from sleeping while recording a voice message.
    if (audioRecorder) {
        [DeviceSleepManager.sharedInstance addBlockWithBlockObject:audioRecorder];
    } else if (_audioRecorder) {
        [DeviceSleepManager.sharedInstance removeBlockWithBlockObject:_audioRecorder];
    }

    _audioRecorder = audioRecorder;
}

#pragma mark Accessory View

- (void)attachmentButtonPressed
{
    [self dismissKeyBoard];

    __weak ConversationViewController *weakSelf = self;
    if ([self isBlockedContactConversation]) {
        [self showUnblockContactUI:^(BOOL isBlocked) {
            if (!isBlocked) {
                [weakSelf attachmentButtonPressed];
            }
        }];
        return;
    }

    BOOL didShowSNAlert =
        [self showSafetyNumberConfirmationIfNecessaryWithConfirmationText:
                  NSLocalizedString(@"CONFIRMATION_TITLE", @"Generic button text to proceed with an action")
                                                               completion:^(BOOL didConfirmIdentity) {
                                                                   if (didConfirmIdentity) {
                                                                       [weakSelf attachmentButtonPressed];
                                                                   }
                                                               }];
    if (didShowSNAlert) {
        return;
    }


    UIAlertController *actionSheetController =
        [UIAlertController alertControllerWithTitle:nil message:nil preferredStyle:UIAlertControllerStyleActionSheet];

    [actionSheetController addAction:[OWSAlerts cancelAction]];

    UIAlertAction *takeMediaAction = [UIAlertAction
        actionWithTitle:NSLocalizedString(@"MEDIA_FROM_CAMERA_BUTTON", @"media picker option to take photo or video")
                  style:UIAlertActionStyleDefault
                handler:^(UIAlertAction *_Nonnull action) {
                    [self takePictureOrVideo];
                }];
    UIImage *takeMediaImage = [UIImage imageNamed:@"actionsheet_camera_black"];
    OWSAssert(takeMediaImage);
    [takeMediaAction setValue:takeMediaImage forKey:@"image"];
    [actionSheetController addAction:takeMediaAction];

    UIAlertAction *chooseMediaAction = [UIAlertAction
        actionWithTitle:NSLocalizedString(@"MEDIA_FROM_LIBRARY_BUTTON", @"media picker option to choose from library")
                  style:UIAlertActionStyleDefault
                handler:^(UIAlertAction *_Nonnull action) {
                    [self chooseFromLibraryAsMedia];
                }];
    UIImage *chooseMediaImage = [UIImage imageNamed:@"actionsheet_camera_roll_black"];
    OWSAssert(chooseMediaImage);
    [chooseMediaAction setValue:chooseMediaImage forKey:@"image"];
    [actionSheetController addAction:chooseMediaAction];

    UIAlertAction *gifAction = [UIAlertAction
        actionWithTitle:NSLocalizedString(@"SELECT_GIF_BUTTON", @"Label for 'select GIF to attach' action sheet button")
                  style:UIAlertActionStyleDefault
                handler:^(UIAlertAction *_Nonnull action) {
                    [self showGifPicker];
                }];
    UIImage *gifImage = [UIImage imageNamed:@"actionsheet_gif_black"];
    OWSAssert(gifImage);
    [gifAction setValue:gifImage forKey:@"image"];
    [actionSheetController addAction:gifAction];

    UIAlertAction *chooseDocumentAction =
        [UIAlertAction actionWithTitle:NSLocalizedString(@"MEDIA_FROM_DOCUMENT_PICKER_BUTTON",
                                           @"action sheet button title when choosing attachment type")
                                 style:UIAlertActionStyleDefault
                               handler:^(UIAlertAction *_Nonnull action) {
                                   [self showAttachmentDocumentPickerMenu];
                               }];
    UIImage *chooseDocumentImage = [UIImage imageNamed:@"actionsheet_document_black"];
    OWSAssert(chooseDocumentImage);
    [chooseDocumentAction setValue:chooseDocumentImage forKey:@"image"];
    [actionSheetController addAction:chooseDocumentAction];

    if (kIsSendingContactSharesEnabled) {
        UIAlertAction *chooseContactAction =
            [UIAlertAction actionWithTitle:NSLocalizedString(@"ATTACHMENT_MENU_CONTACT_BUTTON",
                                               @"attachment menu option to send contact")
                                     style:UIAlertActionStyleDefault
                                   handler:^(UIAlertAction *_Nonnull action) {
                                       [self chooseContactForSending];
                                   }];
        UIImage *chooseContactImage = [UIImage imageNamed:@"actionsheet_contact"];
        OWSAssert(takeMediaImage);
        [chooseContactAction setValue:chooseContactImage forKey:@"image"];
        [actionSheetController addAction:chooseContactAction];
    }

    [self dismissKeyBoard];
    [self presentViewController:actionSheetController animated:true completion:nil];
}

- (nullable NSIndexPath *)lastVisibleIndexPath
{
    NSIndexPath *_Nullable lastVisibleIndexPath = nil;
    for (NSIndexPath *indexPath in [self.collectionView indexPathsForVisibleItems]) {
        if (!lastVisibleIndexPath || indexPath.row > lastVisibleIndexPath.row) {
            lastVisibleIndexPath = indexPath;
        }
    }
    if (lastVisibleIndexPath && lastVisibleIndexPath.row >= (NSInteger)self.viewItems.count) {
        return (self.viewItems.count > 0 ? [NSIndexPath indexPathForRow:(NSInteger)self.viewItems.count - 1 inSection:0]
                                         : nil);
    }
    return lastVisibleIndexPath;
}

- (nullable ConversationViewItem *)lastVisibleViewItem
{
    NSIndexPath *_Nullable lastVisibleIndexPath = [self lastVisibleIndexPath];
    if (!lastVisibleIndexPath) {
        return nil;
    }
    return [self viewItemForIndex:lastVisibleIndexPath.row];
}

// In the case where we explicitly scroll to bottom, we want to synchronously
// update the UI to reflect that, since the "mark as read" logic is asynchronous
// and won't update the UI state immediately.
- (void)didScrollToBottom
{

    ConversationViewItem *_Nullable lastVisibleViewItem = [self.viewItems lastObject];
    if (lastVisibleViewItem) {
        uint64_t lastVisibleTimestamp = lastVisibleViewItem.interaction.timestampForSorting;
        self.lastVisibleTimestamp = MAX(self.lastVisibleTimestamp, lastVisibleTimestamp);
    }

    self.scrollDownButton.hidden = YES;

    self.hasUnreadMessages = NO;
}

- (void)updateLastVisibleTimestamp
{
    ConversationViewItem *_Nullable lastVisibleViewItem = [self lastVisibleViewItem];
    if (lastVisibleViewItem) {
        uint64_t lastVisibleTimestamp = lastVisibleViewItem.interaction.timestampForSorting;
        self.lastVisibleTimestamp = MAX(self.lastVisibleTimestamp, lastVisibleTimestamp);
    }

    [self ensureScrollDownButton];

    __block NSUInteger numberOfUnreadMessages;
    [self.uiDatabaseConnection readWithBlock:^(YapDatabaseReadTransaction *transaction) {
        numberOfUnreadMessages =
            [[transaction ext:TSUnreadDatabaseViewExtensionName] numberOfItemsInGroup:self.thread.uniqueId];
    }];
    self.hasUnreadMessages = numberOfUnreadMessages > 0;
}

- (void)cleanUpUnreadIndicatorIfNecessary
{
    BOOL hasUnreadIndicator = self.dynamicInteractions.unreadIndicatorPosition != nil;
    if (!hasUnreadIndicator) {
        return;
    }
    __block BOOL hasUnseenInteractions = NO;
    [self.uiDatabaseConnection readWithBlock:^(YapDatabaseReadTransaction *transaction) {
        hasUnseenInteractions =
            [[transaction ext:TSUnreadDatabaseViewExtensionName] numberOfItemsInGroup:self.thread.uniqueId] > 0;
    }];
    if (hasUnseenInteractions) {
        return;
    }
    // If the last unread message was deleted (manually or due to disappearing messages)
    // we may need to clean up an obsolete unread indicator.
    [self ensureDynamicInteractions];
}

- (void)updateLastVisibleTimestamp:(uint64_t)timestamp
{
    OWSAssert(timestamp > 0);

    self.lastVisibleTimestamp = MAX(self.lastVisibleTimestamp, timestamp);

    [self ensureScrollDownButton];
}

- (void)markVisibleMessagesAsRead
{
    if (self.presentedViewController) {
        DDLogInfo(@"%@ Not marking messages as read; another view is presented.", self.logTag);
        return;
    }
    if (OWSWindowManager.sharedManager.shouldShowCallView) {
        DDLogInfo(@"%@ Not marking messages as read; call view is presented.", self.logTag);
        return;
    }
    if (self.navigationController.topViewController != self) {
        DDLogInfo(@"%@ Not marking messages as read; another view is pushed.", self.logTag);
        return;
    }

    [self updateLastVisibleTimestamp];

    uint64_t lastVisibleTimestamp = self.lastVisibleTimestamp;

    if (lastVisibleTimestamp == 0) {
        // No visible messages yet. New Thread.
        return;
    }
    [OWSReadReceiptManager.sharedManager markAsReadLocallyBeforeTimestamp:lastVisibleTimestamp thread:self.thread];
}

- (void)updateGroupModelTo:(TSGroupModel *)newGroupModel successCompletion:(void (^_Nullable)(void))successCompletion
{
    __block TSGroupThread *groupThread;
    __block TSOutgoingMessage *message;

    [self.editingDatabaseConnection readWriteWithBlock:^(YapDatabaseReadWriteTransaction *transaction) {
        groupThread = [TSGroupThread getOrCreateThreadWithGroupModel:newGroupModel transaction:transaction];

        NSString *updateGroupInfo =
            [groupThread.groupModel getInfoStringAboutUpdateTo:newGroupModel contactsManager:self.contactsManager];

        groupThread.groupModel = newGroupModel;
        [groupThread saveWithTransaction:transaction];

        uint32_t expiresInSeconds = [groupThread disappearingMessagesDurationWithTransaction:transaction];
        message = [TSOutgoingMessage outgoingMessageInThread:groupThread
                                            groupMetaMessage:TSGroupMessageUpdate
                                            expiresInSeconds:expiresInSeconds];
        [message updateWithCustomMessage:updateGroupInfo transaction:transaction];
    }];

    [groupThread fireAvatarChangedNotification];

    if (newGroupModel.groupImage) {
        NSData *data = UIImagePNGRepresentation(newGroupModel.groupImage);
        DataSource *_Nullable dataSource = [DataSourceValue dataSourceWithData:data fileExtension:@"png"];
        [self.messageSender enqueueAttachment:dataSource
            contentType:OWSMimeTypeImagePng
            sourceFilename:nil
            inMessage:message
            success:^{
                DDLogDebug(@"%@ Successfully sent group update with avatar", self.logTag);
                if (successCompletion) {
                    successCompletion();
                }
            }
            failure:^(NSError *_Nonnull error) {
                DDLogError(@"%@ Failed to send group avatar update with error: %@", self.logTag, error);
            }];
    } else {
        [self.messageSender enqueueMessage:message
            success:^{
                DDLogDebug(@"%@ Successfully sent group update", self.logTag);
                if (successCompletion) {
                    successCompletion();
                }
            }
            failure:^(NSError *_Nonnull error) {
                DDLogError(@"%@ Failed to send group update with error: %@", self.logTag, error);
            }];
    }

    self.thread = groupThread;
}

- (void)popKeyBoard
{
    [self.inputToolbar beginEditingTextMessage];
}

- (void)dismissKeyBoard
{
    [self.inputToolbar endEditingTextMessage];
}

#pragma mark Drafts

- (void)loadDraftInCompose
{
    OWSAssertIsOnMainThread();

    __block NSString *draft;
    [self.uiDatabaseConnection readWithBlock:^(YapDatabaseReadTransaction *transaction) {
        draft = [_thread currentDraftWithTransaction:transaction];
    }];
    [self.inputToolbar setMessageText:draft];
}

- (void)saveDraft
{
    if (self.inputToolbar.hidden == NO) {
        __block TSThread *thread = _thread;
        __block NSString *currentDraft = [self.inputToolbar messageText];

        [self.editingDatabaseConnection asyncReadWriteWithBlock:^(YapDatabaseReadWriteTransaction *transaction) {
            [thread setDraft:currentDraft transaction:transaction];
        }];
    }
}

- (void)clearDraft
{
    __block TSThread *thread = _thread;
    [self.editingDatabaseConnection asyncReadWriteWithBlock:^(YapDatabaseReadWriteTransaction *transaction) {
        [thread setDraft:@"" transaction:transaction];
    }];
}

#pragma mark Unread Badge

- (void)updateBackButtonUnreadCount
{
    OWSAssertIsOnMainThread();
    self.backButtonUnreadCount = [OWSMessageUtils.sharedManager unreadMessagesCountExcept:self.thread];
}

- (void)setBackButtonUnreadCount:(NSUInteger)unreadCount
{
    OWSAssertIsOnMainThread();
    if (_backButtonUnreadCount == unreadCount) {
        // No need to re-render same count.
        return;
    }
    _backButtonUnreadCount = unreadCount;

    OWSAssert(_backButtonUnreadCountView != nil);
    _backButtonUnreadCountView.hidden = unreadCount <= 0;

    OWSAssert(_backButtonUnreadCountLabel != nil);

    // Max out the unread count at 99+.
    const NSUInteger kMaxUnreadCount = 99;
    _backButtonUnreadCountLabel.text = [OWSFormat formatInt:(int)MIN(kMaxUnreadCount, unreadCount)];
}

#pragma mark 3D Touch Preview Actions

- (NSArray<id<UIPreviewActionItem>> *)previewActionItems
{
    return @[];
}

#pragma mark - ConversationHeaderViewDelegate

- (void)didTapConversationHeaderView:(ConversationHeaderView *)conversationHeaderView
{
    [self showConversationSettings];
}

#ifdef USE_DEBUG_UI
- (void)navigationTitleLongPressed:(UIGestureRecognizer *)gestureRecognizer
{
    if (gestureRecognizer.state == UIGestureRecognizerStateBegan) {
        [DebugUITableViewController presentDebugUIForThread:self.thread fromViewController:self];
    }
}
#endif

#pragma mark - ConversationInputTextViewDelegate

- (void)inputTextViewSendMessagePressed
{
    [self sendButtonPressed];
}

- (void)didPasteAttachment:(SignalAttachment *_Nullable)attachment
{
    DDLogError(@"%@ %s", self.logTag, __PRETTY_FUNCTION__);

    [self tryToSendAttachmentIfApproved:attachment];
}

- (void)tryToSendAttachmentIfApproved:(SignalAttachment *_Nullable)attachment
{
    [self tryToSendAttachmentIfApproved:attachment skipApprovalDialog:NO];
}

- (void)tryToSendAttachmentIfApproved:(SignalAttachment *_Nullable)attachment
                   skipApprovalDialog:(BOOL)skipApprovalDialog
{
    DDLogError(@"%@ %s", self.logTag, __PRETTY_FUNCTION__);

    DispatchMainThreadSafe(^{
        __weak ConversationViewController *weakSelf = self;
        if ([self isBlockedContactConversation]) {
            [self showUnblockContactUI:^(BOOL isBlocked) {
                if (!isBlocked) {
                    [weakSelf tryToSendAttachmentIfApproved:attachment];
                }
            }];
            return;
        }

        BOOL didShowSNAlert = [self
            showSafetyNumberConfirmationIfNecessaryWithConfirmationText:[SafetyNumberStrings confirmSendButton]
                                                             completion:^(BOOL didConfirmIdentity) {
                                                                 if (didConfirmIdentity) {
                                                                     [weakSelf
                                                                         tryToSendAttachmentIfApproved:attachment];
                                                                 }
                                                             }];
        if (didShowSNAlert) {
            return;
        }

        if (attachment == nil || [attachment hasError]) {
            DDLogWarn(@"%@ %s Invalid attachment: %@.",
                self.logTag,
                __PRETTY_FUNCTION__,
                attachment ? [attachment errorName] : @"Missing data");
            [self showErrorAlertForAttachment:attachment];
        } else if (skipApprovalDialog) {
            [self sendMessageAttachment:attachment];
        } else {
            OWSNavigationController *modal =
                [AttachmentApprovalViewController wrappedInNavControllerWithAttachment:attachment delegate:self];
            [self presentViewController:modal animated:YES completion:nil];
        }
    });
}

- (void)keyboardWillChangeFrame:(NSNotification *)notification
{
    // `willChange` is the correct keyboard notifiation to observe when adjusting contentInset
    // in lockstep with the keyboard presentation animation. `didChange` results in the contentInset
    // not adjusting until after the keyboard is fully up.
    DDLogVerbose(@"%@ %s", self.logTag, __PRETTY_FUNCTION__);
    [self handleKeyboardNotification:notification];
}

- (void)handleKeyboardNotification:(NSNotification *)notification
{
    OWSAssertIsOnMainThread();

    NSDictionary *userInfo = [notification userInfo];

    NSValue *_Nullable keyboardBeginFrameValue = userInfo[UIKeyboardFrameBeginUserInfoKey];
    if (!keyboardBeginFrameValue) {
        OWSFail(@"%@ Missing keyboard begin frame", self.logTag);
        return;
    }

    NSValue *_Nullable keyboardEndFrameValue = userInfo[UIKeyboardFrameEndUserInfoKey];
    if (!keyboardEndFrameValue) {
        OWSFail(@"%@ Missing keyboard end frame", self.logTag);
        return;
    }
    CGRect keyboardEndFrame = [keyboardEndFrameValue CGRectValue];

    UIEdgeInsets oldInsets = self.collectionView.contentInset;
    UIEdgeInsets newInsets = oldInsets;

    // bottomLayoutGuide accounts for extra offset needed on iPhoneX
    newInsets.bottom = keyboardEndFrame.size.height - self.bottomLayoutGuide.length;

    BOOL wasScrolledToBottom = [self isScrolledToBottom];

    void (^adjustInsets)(void) = ^(void) {
        self.collectionView.contentInset = newInsets;
        self.collectionView.scrollIndicatorInsets = newInsets;

        // Note there is a bug in iOS11.2 which where switching to the emoji keyboard
        // does not fire a UIKeyboardFrameWillChange notification. In that case, the scroll
        // down button gets mostly obscured by the keyboard.
        // RADAR: #36297652
        self.scrollDownButtonButtomConstraint.constant = -1 * newInsets.bottom;
        [self.scrollDownButton setNeedsLayout];
        [self.scrollDownButton layoutIfNeeded];
        // HACK: I've made the assumption that we are already in the context of an animation, in which case the
        // above should be sufficient to smoothly move the scrollDown button in step with the keyboard presentation
        // animation. Yet, setting the constraint doesn't animate the movement of the button - it "jumps" to it's final
        // position. So here we manually lay out the scroll down button frame (seemingly redundantly), which allows it
        // to be smoothly animated.
        CGRect newButtonFrame = self.scrollDownButton.frame;
        newButtonFrame.origin.y
            = self.scrollDownButton.superview.height - (newInsets.bottom + self.scrollDownButton.height);
        self.scrollDownButton.frame = newButtonFrame;

        // Adjust content offset to prevent the presented keyboard from obscuring content.
        if (!self.viewHasEverAppeared) {
            [self scrollToDefaultPosition];
        } else if (wasScrolledToBottom) {
            // If we were scrolled to the bottom, don't do any fancy math. Just stay at the bottom.
            [self scrollToBottomAnimated:NO];
        } else {
            // If we were scrolled away from the bottom, shift the content in lockstep with the
            // keyboard, up to the limits of the content bounds.
            CGFloat insetChange = newInsets.bottom - oldInsets.bottom;
            CGFloat oldYOffset = self.collectionView.contentOffset.y;
            CGFloat newYOffset = CGFloatClamp(oldYOffset + insetChange, 0, self.safeContentHeight);
            CGPoint newOffset = CGPointMake(0, newYOffset);

            // If the user is dismissing the keyboard via interactive scrolling, any additional conset offset feels
            // redundant, so we only adjust content offset when *presenting* the keyboard (i.e. when insetChange > 0).
            if (insetChange > 0 && newYOffset > keyboardEndFrame.origin.y) {
                [self.collectionView setContentOffset:newOffset animated:NO];
            }
        }
    };

    if (self.isViewCompletelyAppeared) {
        adjustInsets();
    } else {
        // Even though we are scrolling without explicitly animating, the notification seems to occur within the context
        // of a system animation, which is desirable when the view is visible, because the user sees the content rise
        // in sync with the keyboard. However, when the view hasn't yet been presented, the animation conflicts and the
        // result is that initial load causes the collection cells to visably "animate" to their final position once the
        // view appears.
        [UIView performWithoutAnimation:adjustInsets];
    }
}

- (void)attachmentApproval:(AttachmentApprovalViewController *)attachmentApproval didApproveAttachment:(SignalAttachment * _Nonnull)attachment
{
    [self sendMessageAttachment:attachment];
    [self dismissViewControllerAnimated:YES completion:nil];
    // We always want to scroll to the bottom of the conversation after the local user
    // sends a message.  Normally, this is taken care of in yapDatabaseModified:, but
    // we don't listen to db modifications when this view isn't visible, i.e. when the
    // attachment approval view is presented.
    [self scrollToBottomAnimated:YES];
}

- (void)attachmentApproval:(AttachmentApprovalViewController *)attachmentApproval didCancelAttachment:(SignalAttachment * _Nonnull)attachment
{
    [self dismissViewControllerAnimated:YES completion:nil];
}

- (void)showErrorAlertForAttachment:(SignalAttachment *_Nullable)attachment
{
    OWSAssert(attachment == nil || [attachment hasError]);

    NSString *errorMessage
        = (attachment ? [attachment localizedErrorDescription] : [SignalAttachment missingDataErrorMessage]);

    DDLogError(@"%@ %s: %@", self.logTag, __PRETTY_FUNCTION__, errorMessage);

    [OWSAlerts showAlertWithTitle:NSLocalizedString(
                                      @"ATTACHMENT_ERROR_ALERT_TITLE", @"The title of the 'attachment error' alert.")
                          message:errorMessage];
}

- (CGFloat)safeContentHeight
{
    // Don't use self.collectionView.contentSize.height as the collection view's
    // content size might not be set yet.
    //
    // We can safely call prepareLayout to ensure the layout state is up-to-date
    // since our layout uses a dirty flag internally to debounce redundant work.
    [self.layout prepareLayout];
    return [self.collectionView.collectionViewLayout collectionViewContentSize].height;
}

- (void)scrollToBottomAnimated:(BOOL)animated
{
    OWSAssertIsOnMainThread();

    if (self.isUserScrolling) {
        return;
    }

    // Ensure the view is fully layed out before we try to scroll to the bottom, since
    // we use the collectionView bounds to determine where the "bottom" is.
    [self.view layoutIfNeeded];

    CGFloat contentHeight = self.safeContentHeight;

    CGFloat dstY
        = MAX(0, contentHeight + self.collectionView.contentInset.bottom - self.collectionView.bounds.size.height);

    [self.collectionView setContentOffset:CGPointMake(0, dstY) animated:NO];
    [self didScrollToBottom];
}

#pragma mark - UIScrollViewDelegate

- (void)scrollViewDidScroll:(UIScrollView *)scrollView
{
    [self updateLastVisibleTimestamp];
    [self autoLoadMoreIfNecessary];
}

- (void)scrollViewWillBeginDragging:(UIScrollView *)scrollView
{
    self.userHasScrolled = YES;
    self.isUserScrolling = YES;
}

- (void)scrollViewDidEndDragging:(UIScrollView *)scrollView willDecelerate:(BOOL)decelerate
{
    self.isUserScrolling = NO;
}

#pragma mark - OWSConversationSettingsViewDelegate

- (void)resendGroupUpdateForErrorMessage:(TSErrorMessage *)message
{
    OWSAssertIsOnMainThread();
    OWSAssert([_thread isKindOfClass:[TSGroupThread class]]);
    OWSAssert(message);

    TSGroupThread *groupThread = (TSGroupThread *)self.thread;
    TSGroupModel *groupModel = groupThread.groupModel;
    [self updateGroupModelTo:groupModel
           successCompletion:^{
               DDLogInfo(@"Group updated, removing group creation error.");
               
               [message remove];
           }];
}

- (void)groupWasUpdated:(TSGroupModel *)groupModel
{
    OWSAssert(groupModel);

    NSMutableSet *groupMemberIds = [NSMutableSet setWithArray:groupModel.groupMemberIds];
    [groupMemberIds addObject:[TSAccountManager localNumber]];
    groupModel.groupMemberIds = [NSMutableArray arrayWithArray:[groupMemberIds allObjects]];
    [self updateGroupModelTo:groupModel successCompletion:nil];
}

- (void)popAllConversationSettingsViews
{
    if (self.presentedViewController) {
        [self.presentedViewController
            dismissViewControllerAnimated:YES
                               completion:^{
                                   [self.navigationController popToViewController:self animated:YES];
                               }];
    } else {
        [self.navigationController popToViewController:self animated:YES];
    }
}

#pragma mark - ConversationViewLayoutDelegate

- (NSArray<id<ConversationViewLayoutItem>> *)layoutItems
{
    return self.viewItems;
}

- (CGFloat)layoutHeaderHeight
{
    return (self.showLoadMoreHeader ? kLoadMoreHeaderHeight : 0.f);
}

#pragma mark - ConversationInputToolbarDelegate

- (void)sendButtonPressed
{
    [self tryToSendTextMessage:self.inputToolbar.messageText updateKeyboardState:YES];
}

- (void)tryToSendTextMessage:(NSString *)text updateKeyboardState:(BOOL)updateKeyboardState
{

    __weak ConversationViewController *weakSelf = self;
    if ([self isBlockedContactConversation]) {
        [self showUnblockContactUI:^(BOOL isBlocked) {
            if (!isBlocked) {
                [weakSelf tryToSendTextMessage:text updateKeyboardState:NO];
            }
        }];
        return;
    }

    BOOL didShowSNAlert =
        [self showSafetyNumberConfirmationIfNecessaryWithConfirmationText:[SafetyNumberStrings confirmSendButton]
                                                               completion:^(BOOL didConfirmIdentity) {
                                                                   if (didConfirmIdentity) {
                                                                       [weakSelf tryToSendTextMessage:text
                                                                                  updateKeyboardState:NO];
                                                                   }
                                                               }];
    if (didShowSNAlert) {
        return;
    }

    text = [text ows_stripped];

    if (text.length < 1) {
        return;
    }

    // Limit outgoing text messages to 16kb.
    //
    // We convert large text messages to attachments
    // which are presented as normal text messages.
    BOOL didAddToProfileWhitelist = [ThreadUtil addThreadToProfileWhitelistIfEmptyContactThread:self.thread];
    TSOutgoingMessage *message;

    if ([text lengthOfBytesUsingEncoding:NSUTF8StringEncoding] >= kOversizeTextMessageSizeThreshold) {
        DataSource *_Nullable dataSource = [DataSourceValue dataSourceWithOversizeText:text];
        SignalAttachment *attachment =
            [SignalAttachment attachmentWithDataSource:dataSource dataUTI:kOversizeTextAttachmentUTI];
        // TODO we should redundantly send the first n chars in the body field so it can be viewed
        // on clients that don't support oversized text messgaes, (and potentially generate a preview
        // before the attachment is downloaded)
        message = [ThreadUtil sendMessageWithAttachment:attachment
                                               inThread:self.thread
                                       quotedReplyModel:self.inputToolbar.quotedReply
                                          messageSender:self.messageSender
                                             completion:nil];
    } else {
        message = [ThreadUtil sendMessageWithText:text
                                         inThread:self.thread
                                 quotedReplyModel:self.inputToolbar.quotedReply
                                    messageSender:self.messageSender];
    }

    [self messageWasSent:message];

    if (updateKeyboardState) {
        [self.inputToolbar toggleDefaultKeyboard];
    }
    [self.inputToolbar clearTextMessage];
    [self clearDraft];
    if (didAddToProfileWhitelist) {
        [self ensureDynamicInteractions];
    }
}

- (void)voiceMemoGestureDidStart
{
    OWSAssertIsOnMainThread();

    DDLogInfo(@"voiceMemoGestureDidStart");

    const CGFloat kIgnoreMessageSendDoubleTapDurationSeconds = 2.f;
    if (self.lastMessageSentDate &&
        [[NSDate new] timeIntervalSinceDate:self.lastMessageSentDate] < kIgnoreMessageSendDoubleTapDurationSeconds) {
        // If users double-taps the message send button, the second tap can look like a
        // very short voice message gesture.  We want to ignore such gestures.
        [self.inputToolbar cancelVoiceMemoIfNecessary];
        [self.inputToolbar hideVoiceMemoUI:NO];
        [self cancelRecordingVoiceMemo];
        return;
    }

    [self.inputToolbar showVoiceMemoUI];
    AudioServicesPlaySystemSound(kSystemSoundID_Vibrate);
    [self requestRecordingVoiceMemo];
}

- (void)voiceMemoGestureDidEnd
{
    OWSAssertIsOnMainThread();

    DDLogInfo(@"voiceMemoGestureDidEnd");

    [self.inputToolbar hideVoiceMemoUI:YES];
    [self endRecordingVoiceMemo];
    AudioServicesPlaySystemSound(kSystemSoundID_Vibrate);
}

- (void)voiceMemoGestureDidCancel
{
    OWSAssertIsOnMainThread();

    DDLogInfo(@"voiceMemoGestureDidCancel");

    [self.inputToolbar hideVoiceMemoUI:NO];
    [self cancelRecordingVoiceMemo];
    AudioServicesPlaySystemSound(kSystemSoundID_Vibrate);
}

- (void)voiceMemoGestureDidChange:(CGFloat)cancelAlpha
{
    OWSAssertIsOnMainThread();

    [self.inputToolbar setVoiceMemoUICancelAlpha:cancelAlpha];
}

- (void)cancelVoiceMemo
{
    OWSAssertIsOnMainThread();

    [self.inputToolbar cancelVoiceMemoIfNecessary];
    [self.inputToolbar hideVoiceMemoUI:NO];
    [self cancelRecordingVoiceMemo];
}

#pragma mark - Database Observation

- (void)setIsUserScrolling:(BOOL)isUserScrolling
{
    _isUserScrolling = isUserScrolling;

    [self autoLoadMoreIfNecessary];
}

- (void)setIsViewVisible:(BOOL)isViewVisible
{
    _isViewVisible = isViewVisible;

    [self updateShouldObserveDBModifications];
    [self updateCellsVisible];
}

- (void)updateCellsVisible
{
    BOOL isAppInBackground = CurrentAppContext().isInBackground;
    BOOL isCellVisible = self.isViewVisible && !isAppInBackground;
    for (ConversationViewCell *cell in self.collectionView.visibleCells) {
        cell.isCellVisible = isCellVisible;
    }
}

- (void)updateShouldObserveDBModifications
{
    BOOL isAppForegroundAndActive = CurrentAppContext().isAppForegroundAndActive;
    self.shouldObserveDBModifications = self.isViewVisible && isAppForegroundAndActive;
}

- (void)setShouldObserveDBModifications:(BOOL)shouldObserveDBModifications
{
    if (_shouldObserveDBModifications == shouldObserveDBModifications) {
        return;
    }

    _shouldObserveDBModifications = shouldObserveDBModifications;

    if (self.shouldObserveDBModifications) {
        DDLogVerbose(@"%@ resume observation of database modifications.", self.logTag);
        // We need to call resetMappings when we _resume_ observing DB modifications,
        // since we've been ignore DB modifications so the mappings can be wrong.
        //
        // resetMappings can however have the side effect of increasing the mapping's
        // "window" size.  If that happens, we need to restore the scroll state.

        // Snapshot the scroll state by measuring the "distance from top of view to
        // bottom of content"; if the mapping's "window" size grows, it will grow
        // _upward_.
        CGFloat viewTopToContentBottom = 0;
        OWSAssert([self.collectionView.collectionViewLayout isKindOfClass:[ConversationViewLayout class]]);
        ConversationViewLayout *conversationViewLayout
            = (ConversationViewLayout *)self.collectionView.collectionViewLayout;
        // To avoid laying out the collection view during initial view
        // presentation, don't trigger layout here (via safeContentHeight)
        // until layout has been done at least once.
        if (conversationViewLayout.hasEverHadLayout) {
            viewTopToContentBottom = self.safeContentHeight - self.collectionView.contentOffset.y;
        }

        NSUInteger oldCellCount = [self.messageMappings numberOfItemsInGroup:self.thread.uniqueId];

        // ViewItems modified while we were not observing may be stale.
        //
        // TODO: have a more fine-grained cache expiration based on rows modified.
        [self.viewItemCache removeAllObjects];
        
        // Snapshot the "previousLastTimestamp" value; it will be cleared by resetMappings.
        NSNumber *_Nullable previousLastTimestamp = self.previousLastTimestamp;

        [self resetMappings];

        NSUInteger newCellCount = [self.messageMappings numberOfItemsInGroup:self.thread.uniqueId];

        // Detect changes in the mapping's "window" size.
        if (oldCellCount != newCellCount) {
            CGFloat newContentHeight = self.safeContentHeight;
            CGPoint newContentOffset = CGPointMake(0, MAX(0, newContentHeight - viewTopToContentBottom));
            [self.collectionView setContentOffset:newContentOffset animated:NO];
        }

        // When we resume observing database changes, we want to scroll to show the user
        // any new items inserted while we were not observing.  We therefore find the
        // first item at or after the "view horizon".  See the comments below which explain
        // the "view horizon".
        ConversationViewItem *_Nullable lastViewItem = self.viewItems.lastObject;
        BOOL hasAddedNewItems = (lastViewItem && previousLastTimestamp
            && lastViewItem.interaction.timestamp > previousLastTimestamp.unsignedLongLongValue);

        DDLogInfo(@"%@ hasAddedNewItems: %d", self.logTag, hasAddedNewItems);
        if (hasAddedNewItems) {
            NSIndexPath *_Nullable indexPathToShow = [self firstIndexPathAtViewHorizonTimestamp];
            if (indexPathToShow) {
                // The goal is to show _both_ the last item before the "view horizon" and the
                // first item after the "view horizon".  We can't do "top on first item after"
                // or "bottom on last item before" or we won't see the other. Unfortunately,
                // this gets tricky if either is huge.  The largest cells are oversize text,
                // which should be rare.  Other cells are considerably smaller than a screenful.
                [self.collectionView scrollToItemAtIndexPath:indexPathToShow
                                            atScrollPosition:UICollectionViewScrollPositionCenteredVertically
                                                    animated:NO];
            }
        }
        self.viewHorizonTimestamp = nil;
        DDLogVerbose(@"%@ resumed observation of database modifications.", self.logTag);
    } else {
        DDLogVerbose(@"%@ pausing observation of database modifications.", self.logTag);
        // When stopping observation, try to record the timestamp of the "view horizon".
        // The "view horizon" is where we'll want to focus the users when we resume
        // observation if any changes have happened while we weren't observing.
        // Ideally, we'll focus on those changes.  But we can't skip over unread
        // interactions, so we prioritize those, if any.
        //
        // We'll use this later to update the view to reflect any changes made while
        // we were not observing the database.  See extendRangeToIncludeUnobservedItems
        // and the logic above.
        ConversationViewItem *_Nullable lastViewItem = self.viewItems.lastObject;
        if (lastViewItem) {
            self.previousLastTimestamp = @(lastViewItem.interaction.timestamp);
        } else {
            self.previousLastTimestamp = nil;
        }
        __block TSInteraction *_Nullable firstUnseenInteraction = nil;
        [self.uiDatabaseConnection readWithBlock:^(YapDatabaseReadTransaction *transaction) {
            firstUnseenInteraction =
            [[TSDatabaseView unseenDatabaseViewExtension:transaction] firstObjectInGroup:self.thread.uniqueId];
        }];
        if (firstUnseenInteraction) {
            // If there are any unread interactions, focus on the first one.
            self.viewHorizonTimestamp = @(firstUnseenInteraction.timestamp);
        } else if (lastViewItem) {
            // Otherwise, focus _just after_ the last interaction.
            self.viewHorizonTimestamp = @(lastViewItem.interaction.timestamp + 1);
        } else {
            self.viewHorizonTimestamp = nil;
        }
        DDLogVerbose(@"%@ paused observation of database modifications.", self.logTag);
    }
}

- (nullable NSIndexPath *)firstIndexPathAtViewHorizonTimestamp
{
    OWSAssert(self.shouldObserveDBModifications);

    if (!self.viewHorizonTimestamp) {
        return nil;
    }
    if (self.viewItems.count < 1) {
        return nil;
    }
    uint64_t viewHorizonTimestamp = self.viewHorizonTimestamp.unsignedLongLongValue;
    // Binary search for the first view item whose timestamp >= the "view horizon" timestamp.
    // We want to move "left" rightward, discarding interactions before this cutoff.
    // We want to move "right" leftward, discarding all-but-the-first interaction after this cutoff.
    // In the end, if we converge on an item _after_ this cutoff, it's the one we want.
    // If we converge on an item _before_ this cutoff, there was no interaction that fit our criteria.
    NSUInteger left = 0, right = self.viewItems.count - 1;
    while (left != right) {
        OWSAssert(left < right);
        NSUInteger mid = (left + right) / 2;
        OWSAssert(left <= mid);
        OWSAssert(mid < right);
        ConversationViewItem *viewItem  = self.viewItems[mid];
        if (viewItem.interaction.timestamp >= viewHorizonTimestamp) {
            right = mid;
        } else {
            // This is an optimization; it also ensures that we converge.
            left = mid + 1;
        }
    }
    OWSAssert(left == right);
    ConversationViewItem *viewItem  = self.viewItems[left];
    if (viewItem.interaction.timestamp >= viewHorizonTimestamp) {
        DDLogInfo(@"%@ firstIndexPathAtViewHorizonTimestamp: %zd / %zd", self.logTag, left, self.viewItems.count);
        return [NSIndexPath indexPathForRow:(NSInteger) left inSection:0];
    } else {
        DDLogInfo(@"%@ firstIndexPathAtViewHorizonTimestamp: none / %zd", self.logTag, self.viewItems.count);
        return nil;
    }
}

// We stop observing database modifications when the app or this view is not visible
// (see: shouldObserveDBModifications).  When we resume observing db modifications,
// we want to extend the "range" of this view to include any items added to this
// thread while we were not observing.
- (void)extendRangeToIncludeUnobservedItems
{
    if (!self.shouldObserveDBModifications) {
        return;
    }
    if (!self.previousLastTimestamp) {
        return;
    }

    uint64_t previousLastTimestamp = self.previousLastTimestamp.unsignedLongLongValue;
    __block NSUInteger addedItemCount = 0;
    [self.uiDatabaseConnection readWithBlock:^(YapDatabaseReadTransaction *transaction) {
        [[transaction ext:TSMessageDatabaseViewExtensionName]
         enumerateRowsInGroup:self.thread.uniqueId
         withOptions:NSEnumerationReverse
         usingBlock:^(NSString *collection,
                      NSString *key,
                      id object,
                      id metadata,
                      NSUInteger index,
                      BOOL *stop) {
             
             if (![object isKindOfClass:[TSInteraction class]]) {
                 OWSFail(@"Expected a TSInteraction: %@", [object class]);
                 return;
             }
             
             TSInteraction *interaction = (TSInteraction *)object;
             if (interaction.timestamp <= previousLastTimestamp) {
                 *stop = YES;
                 return;
             }
             
             addedItemCount++;
         }];
    }];
    DDLogInfo(@"%@ extendRangeToIncludeUnobservedItems: %zd", self.logTag, addedItemCount);
    self.lastRangeLength += addedItemCount;
    // We only want to do this once, so clear the "previous last timestamp".
    self.previousLastTimestamp = nil;
}

- (void)resetMappings
{
    // If we're entering "active" mode (e.g. view is visible and app is in foreground),
    // reset all state updated by yapDatabaseModified:.
    if (self.messageMappings != nil) {
        // Before we begin observing database modifications, make sure
        // our mapping and table state is up-to-date.
        [self extendRangeToIncludeUnobservedItems];
        [self.uiDatabaseConnection readWithBlock:^(YapDatabaseReadTransaction *transaction) {
            [self.messageMappings updateWithTransaction:transaction];
        }];
        [self updateMessageMappingRangeOptions];
    }
    [self reloadViewItems];

    [self resetContentAndLayout];
    [self ensureDynamicInteractions];
    [self updateBackButtonUnreadCount];
    [self updateNavigationBarSubtitleLabel];

    // There appears to be a bug in YapDatabase that sometimes delays modifications
    // made in another process (e.g. the SAE) from showing up in other processes.
    // There's a simple workaround: a trivial write to the database flushes changes
    // made from other processes.
    [self.editingDatabaseConnection asyncReadWriteWithBlock:^(YapDatabaseReadWriteTransaction *transaction) {
        [transaction setObject:[NSUUID UUID].UUIDString forKey:@"conversation_view_noop_mod" inCollection:@"temp"];
    }];
}

#pragma mark - ConversationCollectionViewDelegate

- (void)collectionViewWillChangeLayout
{
    OWSAssertIsOnMainThread();
}

- (void)collectionViewDidChangeLayout
{
    OWSAssertIsOnMainThread();

    [self updateLastVisibleTimestamp];
}

#pragma mark - View Items

// This is a key method.  It builds or rebuilds the list of
// cell view models.
//
// Returns a list of the rows which may have changed size and
// need to be reloaded if we're doing an incremental update
// of the view.
- (NSSet<NSNumber *> *)reloadViewItems
{
    NSMutableArray<ConversationViewItem *> *viewItems = [NSMutableArray new];
    NSMutableDictionary<NSString *, ConversationViewItem *> *viewItemCache = [NSMutableDictionary new];

    NSUInteger count = [self.messageMappings numberOfItemsInSection:0];
    BOOL isGroupThread = self.isGroupConversation;

    [self.uiDatabaseConnection readWithBlock:^(YapDatabaseReadTransaction *transaction) {
        YapDatabaseViewTransaction *viewTransaction = [transaction ext:TSMessageDatabaseViewExtensionName];
        OWSAssert(viewTransaction);
        for (NSUInteger row = 0; row < count; row++) {
            TSInteraction *interaction =
                [viewTransaction objectAtRow:row inSection:0 withMappings:self.messageMappings];
            if (!interaction) {
                OWSFail(@"%@ missing interaction in message mappings: %zd / %zd.", self.logTag, row, count);
                // TODO: Add analytics.
                continue;
            }
            if (!interaction.uniqueId) {
                OWSFail(@"%@ invalid interaction in message mappings: %zd / %zd: %@.",
                    self.logTag,
                    row,
                    count,
                    interaction.description);
                // TODO: Add analytics.
                continue;
            }

            ConversationViewItem *_Nullable viewItem = self.viewItemCache[interaction.uniqueId];
            if (viewItem) {
                viewItem.previousRow = viewItem.row;
            } else {
                viewItem = [[ConversationViewItem alloc] initWithInteraction:interaction
                                                               isGroupThread:isGroupThread
                                                                 transaction:transaction];
            }
            viewItem.row = (NSInteger)row;
            [viewItems addObject:viewItem];
            OWSAssert(!viewItemCache[interaction.uniqueId]);
            viewItemCache[interaction.uniqueId] = viewItem;
        }
    }];

    NSMutableSet<NSNumber *> *rowsThatChangedSize = [NSMutableSet new];

    // Update the "shouldShowDate" property of the view items.
    BOOL shouldShowDateOnNextViewItem = YES;
    uint64_t previousViewItemTimestamp = 0;
    for (ConversationViewItem *viewItem in viewItems) {
        BOOL canShowDate = NO;
        switch (viewItem.interaction.interactionType) {
            case OWSInteractionType_Unknown:
            case OWSInteractionType_UnreadIndicator:
            case OWSInteractionType_Offer:
                canShowDate = NO;
                break;
            case OWSInteractionType_IncomingMessage:
            case OWSInteractionType_OutgoingMessage:
            case OWSInteractionType_Error:
            case OWSInteractionType_Info:
            case OWSInteractionType_Call:
                canShowDate = YES;
                break;
        }

        BOOL shouldShowDate = NO;
        if (!canShowDate) {
            shouldShowDate = NO;
            shouldShowDateOnNextViewItem = YES;
        } else if (shouldShowDateOnNextViewItem) {
            shouldShowDate = YES;
            shouldShowDateOnNextViewItem = NO;
        } else {
            uint64_t viewItemTimestamp = viewItem.interaction.timestampForSorting;
            OWSAssert(viewItemTimestamp > 0);
            OWSAssert(previousViewItemTimestamp > 0);
            uint64_t timeDifferenceMs = viewItemTimestamp - previousViewItemTimestamp;
            static const uint64_t kShowTimeIntervalMs = 5 * kMinuteInMs;
            if (timeDifferenceMs > kShowTimeIntervalMs) {
                shouldShowDate = YES;
            }
            shouldShowDateOnNextViewItem = NO;
        }

        // If this is an existing view item and it has changed size,
        // note that so that we can reload this cell while doing
        // incremental updates.
        if (viewItem.shouldShowDate != shouldShowDate && viewItem.previousRow != NSNotFound) {
            [rowsThatChangedSize addObject:@(viewItem.previousRow)];
        }
        viewItem.shouldShowDate = shouldShowDate;

        previousViewItemTimestamp = viewItem.interaction.timestampForSorting;
    }

    // Update the "shouldShowDate" property of the view items.
    OWSInteractionType lastInteractionType = OWSInteractionType_Unknown;
    MessageReceiptStatus lastReceiptStatus = MessageReceiptStatusUploading;
    NSString *_Nullable lastIncomingSenderId = nil;
    for (ConversationViewItem *viewItem in viewItems.reverseObjectEnumerator) {
        BOOL shouldHideRecipientStatus = NO;
        BOOL shouldHideBubbleTail = NO;
        OWSInteractionType interactionType = viewItem.interaction.interactionType;

        if (interactionType == OWSInteractionType_OutgoingMessage) {
            TSOutgoingMessage *outgoingMessage = (TSOutgoingMessage *)viewItem.interaction;
            MessageReceiptStatus receiptStatus =
                [MessageRecipientStatusUtils recipientStatusWithOutgoingMessage:outgoingMessage
                                                                  referenceView:self.view];

            if (outgoingMessage.messageState == TSOutgoingMessageStateFailed) {
                // always show "failed to send" status
                shouldHideRecipientStatus = NO;
            } else {
                shouldHideRecipientStatus
                    = (interactionType == lastInteractionType && receiptStatus == lastReceiptStatus);
            }

            shouldHideBubbleTail = interactionType == lastInteractionType;

            lastReceiptStatus = receiptStatus;
        } else if (interactionType == OWSInteractionType_IncomingMessage) {
            TSIncomingMessage *incomingMessage = (TSIncomingMessage *)viewItem.interaction;
            NSString *incomingSenderId = incomingMessage.authorId;
            OWSAssert(incomingSenderId.length > 0);
            shouldHideBubbleTail = (interactionType == lastInteractionType &&
                [NSObject isNullableObject:lastIncomingSenderId equalTo:incomingSenderId]);
            lastIncomingSenderId = incomingSenderId;
        }
        lastInteractionType = interactionType;

        // If this is an existing view item and it has changed size,
        // note that so that we can reload this cell while doing
        // incremental updates.
        if (viewItem.shouldHideRecipientStatus != shouldHideRecipientStatus && viewItem.previousRow != NSNotFound) {
            [rowsThatChangedSize addObject:@(viewItem.previousRow)];
        }
        viewItem.shouldHideRecipientStatus = shouldHideRecipientStatus;
        viewItem.shouldHideBubbleTail = shouldHideBubbleTail;
    }

    self.viewItems = viewItems;
    self.viewItemCache = viewItemCache;

    return [rowsThatChangedSize copy];
}

// Whenever an interaction is modified, we need to reload it from the DB
// and update the corresponding view item.
- (void)reloadInteractionForViewItem:(ConversationViewItem *)viewItem
{
    OWSAssertIsOnMainThread();
    OWSAssert(viewItem);

    // This should never happen, but don't crash in production if we have a bug.
    if (!viewItem) {
        return;
    }

    [self.uiDatabaseConnection readWithBlock:^(YapDatabaseReadTransaction *transaction) {
        TSInteraction *_Nullable interaction =
            [TSInteraction fetchObjectWithUniqueID:viewItem.interaction.uniqueId transaction:transaction];
        if (!interaction) {
            OWSFail(@"%@ could not reload interaction", self.logTag);
        } else {
            [viewItem replaceInteraction:interaction transaction:transaction];
        }
    }];
}

- (nullable ConversationViewItem *)viewItemForIndex:(NSInteger)index
{
    if (index < 0 || index >= (NSInteger)self.viewItems.count) {
        OWSFail(@"%@ Invalid view item index: %zd", self.logTag, index);
        return nil;
    }
    return self.viewItems[(NSUInteger)index];
}

#pragma mark - UICollectionViewDataSource

- (NSInteger)collectionView:(UICollectionView *)collectionView numberOfItemsInSection:(NSInteger)section
{
    return (NSInteger)self.viewItems.count;
}

- (UICollectionViewCell *)collectionView:(UICollectionView *)collectionView
                  cellForItemAtIndexPath:(NSIndexPath *)indexPath
{
    ConversationViewItem *_Nullable viewItem = [self viewItemForIndex:indexPath.row];
    ConversationViewCell *cell = [viewItem dequeueCellForCollectionView:self.collectionView indexPath:indexPath];
    if (!cell) {
        OWSFail(@"%@ Could not dequeue cell.", self.logTag);
        return cell;
    }
    cell.viewItem = viewItem;
    cell.delegate = self;
    if ([cell isKindOfClass:[OWSMessageCell class]]) {
        OWSMessageCell *messageCell = (OWSMessageCell *)cell;
        messageCell.messageBubbleView.delegate = self;
    }
    cell.contentWidth = self.layout.contentWidth;

    [self.uiDatabaseConnection readWithBlock:^(YapDatabaseReadTransaction *_Nonnull transaction) {
        [cell loadForDisplayWithTransaction:transaction];
    }];

    return cell;
}

#pragma mark - swipe to show message details

- (void)didPanWithGestureRecognizer:(UIPanGestureRecognizer *)gestureRecognizer
                           viewItem:(ConversationViewItem *)conversationItem
{
    self.currentShowMessageDetailsPanGesture = gestureRecognizer;

    const CGFloat swipeTranslation
        = ([gestureRecognizer translationInView:self.view].x * (self.view.isRTL ? +1.f : -1.f));
    const CGFloat ratioComplete = CGFloatClamp(swipeTranslation / self.view.frame.size.width, 0, 1);

    switch (gestureRecognizer.state) {
        case UIGestureRecognizerStateBegan: {
            TSInteraction *interaction = conversationItem.interaction;
            if ([interaction isKindOfClass:[TSIncomingMessage class]] ||
                [interaction isKindOfClass:[TSOutgoingMessage class]]) {

                // Canary check in case we later have another reason to set navigationController.delegate - we don't
                // want to inadvertently clobber it here.
                OWSAssert(self.navigationController.delegate == nil);
                self.navigationController.delegate = self;

                [self showMetadataViewForViewItem:conversationItem];
            } else {
                OWSFail(@"%@ Can't show message metadata for message of type: %@", self.logTag, [interaction class]);
            }
            break;
        }
        case UIGestureRecognizerStateChanged: {
            UIPercentDrivenInteractiveTransition *transition = self.showMessageDetailsTransition;
            if (!transition) {
                DDLogVerbose(@"%@ transition not set up yet", self.logTag);
                return;
            }
            [transition updateInteractiveTransition:ratioComplete];
            break;
        }
        case UIGestureRecognizerStateEnded: {
            const CGFloat velocity = [gestureRecognizer velocityInView:self.view].x;

            UIPercentDrivenInteractiveTransition *transition = self.showMessageDetailsTransition;
            if (!transition) {
                DDLogVerbose(@"%@ transition not set up yet", self.logTag);
                return;
            }

            // Complete the transition if moved sufficiently far or fast
            // Note this is trickier for incoming, since you are already on the left, and have less space.
            if (ratioComplete > 0.3 || velocity < -800) {
                [transition finishInteractiveTransition];
            } else {
                [transition cancelInteractiveTransition];
            }
            break;
        }
        case UIGestureRecognizerStateCancelled:
        case UIGestureRecognizerStateFailed: {
            UIPercentDrivenInteractiveTransition *transition = self.showMessageDetailsTransition;
            if (!transition) {
                DDLogVerbose(@"%@ transition not set up yet", self.logTag);
                return;
            }

            [transition cancelInteractiveTransition];
            break;
        }
        default:
            break;
    }
}

- (nullable id<UIViewControllerAnimatedTransitioning>)navigationController:
                                                          (UINavigationController *)navigationController
                                           animationControllerForOperation:(UINavigationControllerOperation)operation
                                                        fromViewController:(UIViewController *)fromVC
                                                          toViewController:(UIViewController *)toVC
{
    return [SlideOffAnimatedTransition new];
}

- (nullable id<UIViewControllerInteractiveTransitioning>)
                       navigationController:(UINavigationController *)navigationController
interactionControllerForAnimationController:(id<UIViewControllerAnimatedTransitioning>)animationController
{
    // We needed to be the navigation controller delegate to specify the interactive "slide left for message details"
    // animation But we may not want to be the navigation controller delegate permanently.
    self.navigationController.delegate = nil;

    UIPanGestureRecognizer *recognizer = self.currentShowMessageDetailsPanGesture;
    if (recognizer == nil) {
        // Not in the middle of the `currentShowMessageDetailsPanGesture`, abort.
        return nil;
    }

    if (recognizer.state == UIGestureRecognizerStateBegan) {
        self.showMessageDetailsTransition = [UIPercentDrivenInteractiveTransition new];
        self.showMessageDetailsTransition.completionCurve = UIViewAnimationCurveEaseOut;
    } else {
        self.showMessageDetailsTransition = nil;
    }

    return self.showMessageDetailsTransition;
}

#pragma mark - UICollectionViewDelegate

- (void)collectionView:(UICollectionView *)collectionView
       willDisplayCell:(UICollectionViewCell *)cell
    forItemAtIndexPath:(NSIndexPath *)indexPath
{
    OWSAssert([cell isKindOfClass:[ConversationViewCell class]]);

    ConversationViewCell *conversationViewCell = (ConversationViewCell *)cell;
    conversationViewCell.isCellVisible = YES;
}

- (void)collectionView:(UICollectionView *)collectionView
    didEndDisplayingCell:(nonnull UICollectionViewCell *)cell
      forItemAtIndexPath:(nonnull NSIndexPath *)indexPath
{
    OWSAssert([cell isKindOfClass:[ConversationViewCell class]]);

    ConversationViewCell *conversationViewCell = (ConversationViewCell *)cell;
    conversationViewCell.isCellVisible = NO;
}

#pragma mark - ContactsPickerDelegate

- (void)contactsPickerDidCancel:(ContactsPicker *)contactsPicker
{
    DDLogDebug(@"%@ in %s", self.logTag, __PRETTY_FUNCTION__);
    [self dismissViewControllerAnimated:YES completion:nil];
}

- (void)contactsPicker:(ContactsPicker *)contactsPicker contactFetchDidFail:(NSError *)error
{
    DDLogDebug(@"%@ in %s with error %@", self.logTag, __PRETTY_FUNCTION__, error);
    [self dismissViewControllerAnimated:YES completion:nil];
}

- (void)contactsPicker:(ContactsPicker *)contactsPicker didSelectContact:(Contact *)contact
{
    OWSAssert(contact);
    OWSAssert(contact.cnContact);

    DDLogDebug(@"%@ in %s with contact: %@", self.logTag, __PRETTY_FUNCTION__, contact);

    OWSContact *_Nullable contactShareRecord = [OWSContacts contactForSystemContact:contact.cnContact];
    if (!contactShareRecord) {
        DDLogError(@"%@ Could not convert system contact.", self.logTag);
        return;
    }

    BOOL isProfileAvatar = NO;
    NSData *_Nullable avatarImageData = contact.imageData;
    for (NSString *recipientId in contact.textSecureIdentifiers) {
        if (avatarImageData) {
            break;
        }
        avatarImageData = [self.contactsManager profileImageDataForPhoneIdentifier:recipientId];
        if (avatarImageData) {
            isProfileAvatar = YES;
        }
    }
    contactShareRecord.isProfileAvatar = isProfileAvatar;

    ContactShareViewModel *contactShare =
        [[ContactShareViewModel alloc] initWithContactShareRecord:contactShareRecord avatarImageData:avatarImageData];

    // TODO: We should probably show this in the same navigation view controller.
    ContactShareApprovalViewController *approveContactShare =
        [[ContactShareApprovalViewController alloc] initWithContactShare:contactShare
                                                         contactsManager:self.contactsManager
                                                                delegate:self];
    OWSAssert(contactsPicker.navigationController);
    [contactsPicker.navigationController pushViewController:approveContactShare animated:YES];
}

- (void)contactsPicker:(ContactsPicker *)contactsPicker didSelectMultipleContacts:(NSArray<Contact *> *)contacts
{
    OWSFail(@"%@ in %s with contacts: %@", self.logTag, __PRETTY_FUNCTION__, contacts);
    [self dismissViewControllerAnimated:YES completion:nil];
}

- (BOOL)contactsPicker:(ContactsPicker *)contactsPicker shouldSelectContact:(Contact *)contact
{
    // Any reason to preclude contacts?
    return YES;
}

#pragma mark - ContactShareApprovalViewControllerDelegate

- (void)approveContactShare:(ContactShareApprovalViewController *)approveContactShare
     didApproveContactShare:(ContactShareViewModel *)contactShare
{
    DDLogInfo(@"%@ in %s", self.logTag, __PRETTY_FUNCTION__);

    [self dismissViewControllerAnimated:YES
                             completion:^{
                                 [self sendContactShare:contactShare];
                             }];
}

- (void)approveContactShare:(ContactShareApprovalViewController *)approveContactShare
      didCancelContactShare:(ContactShareViewModel *)contactShare
{
    DDLogInfo(@"%@ in %s", self.logTag, __PRETTY_FUNCTION__);

    [self dismissViewControllerAnimated:YES completion:nil];
}

#pragma mark - ContactShareViewHelperDelegate

- (void)didCreateOrEditContact
{
    DDLogInfo(@"%@ in %s", self.logTag, __PRETTY_FUNCTION__);
    [self dismissViewControllerAnimated:YES completion:nil];
}

#pragma mark -

- (void)presentViewController:(UIViewController *)viewController
                     animated:(BOOL)animated
                   completion:(void (^__nullable)(void))completion
{
    // Ensure that we are first responder before presenting other views.
    // This ensures that the input toolbar will be restored after the
    // presented view is dismissed.
    if (![self isFirstResponder]) {
        [self becomeFirstResponder];
    }

    [super presentViewController:viewController animated:animated completion:completion];
}

@end

NS_ASSUME_NONNULL_END<|MERGE_RESOLUTION|>--- conflicted
+++ resolved
@@ -1120,10 +1120,7 @@
 
     // Clear the "on open" state after the view has been presented.
     self.actionOnOpen = ConversationViewActionNone;
-<<<<<<< HEAD
     self.focusMessageIdOnOpen = nil;
-=======
->>>>>>> 9b948141
 
     self.isViewCompletelyAppeared = YES;
     self.viewHasEverAppeared = YES;
@@ -1598,15 +1595,11 @@
     // Don’t auto-scroll after “loading more messages” unless we have “more unseen messages”.
     //
     // Otherwise, tapping on "load more messages" autoscrolls you downward which is completely wrong.
-<<<<<<< HEAD
     if (hasEarlierUnseenMessages && !self.focusMessageIdOnOpen) {
-=======
-    if (hasEarlierUnseenMessages) {
         // Ensure view items are updated before trying to scroll to the
         // unread indicator.
         [[OWSPrimaryStorage sharedManager] updateUIDatabaseConnectionToLatest];
 
->>>>>>> 9b948141
         [self scrollToUnreadIndicatorAnimated];
     }
 }
