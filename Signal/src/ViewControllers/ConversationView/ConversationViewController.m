--- conflicted
+++ resolved
@@ -90,11 +90,8 @@
 
 @import Photos;
 
-<<<<<<< HEAD
-=======
 //#define FEATURE_FLAG_ALBUM_SEND_ENABLED;
 
->>>>>>> f9e2c817
 NS_ASSUME_NONNULL_BEGIN
 
 static const CGFloat kLoadMoreHeaderHeight = 60.f;
@@ -2643,23 +2640,17 @@
             return;
         }
 
-<<<<<<< HEAD
-=======
 #ifdef FEATURE_FLAG_ALBUM_SEND_ENABLED
->>>>>>> f9e2c817
         OWSImagePickerGridController *picker = [OWSImagePickerGridController new];
         picker.delegate = self;
 
         OWSNavigationController *pickerModal = [[OWSNavigationController alloc] initWithRootViewController:picker];
-<<<<<<< HEAD
-=======
 #else
         UIImagePickerController *pickerModal = [UIImagePickerController new];
         pickerModal.sourceType = UIImagePickerControllerSourceTypePhotoLibrary;
         pickerModal.delegate = self;
         pickerModal.mediaTypes = @[ (__bridge NSString *)kUTTypeImage, (__bridge NSString *)kUTTypeMovie ];
 #endif
->>>>>>> f9e2c817
 
         [self dismissKeyBoard];
         [self presentViewController:pickerModal animated:YES completion:nil];
@@ -2729,7 +2720,7 @@
 
     NSString *mediaType = info[UIImagePickerControllerMediaType];
     if ([mediaType isEqualToString:(__bridge NSString *)kUTTypeMovie]) {
-        // Video captured with camera
+        // Video picked from library or captured with camera
 
         NSURL *videoURL = info[UIImagePickerControllerMediaURL];
         [self dismissViewControllerAnimated:YES
@@ -2767,13 +2758,6 @@
                                      }
                                  }];
     } else {
-<<<<<<< HEAD
-        OWSFailDebug(
-            @"Only use UIImagePicker for camera/video capture. Picking media from UIImagePicker is not supported. ");
-    }
-}
-
-=======
         // Non-Video image picked from library
 #ifdef FEATURE_FLAG_ALBUM_SEND_ENABLED
         OWSFailDebug(
@@ -2831,7 +2815,6 @@
     }
 }
 
->>>>>>> f9e2c817
 - (void)sendMessageAttachments:(NSArray<SignalAttachment *> *)attachments
 {
     OWSAssertIsOnMainThread();
